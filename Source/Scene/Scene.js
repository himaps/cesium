--- conflicted
+++ resolved
@@ -1400,11 +1400,7 @@
 
         if (scene.debugShowCommands || scene.debugShowFrustums) {
             executeDebugCommand(command, scene, passState);
-<<<<<<< HEAD
         } else if (scene.frameState.shadowMaps.length > 0 && command.receiveShadows && defined(command.derivedCommands.shadows) && defined(command.derivedCommands.shadows.receiveCommand)) {
-=======
-        } else if (scene.frameState.shadowMaps.length > 0 && command.receiveShadows) {
->>>>>>> 26880456
             command.derivedCommands.shadows.receiveCommand.execute(context, passState);
         } else {
             command.execute(context, passState);
@@ -1724,11 +1720,7 @@
         }
     }
 
-<<<<<<< HEAD
-    function insertShadowCommands(scene, commandList, insertAll, shadowMap, shadowPassCommands) {
-=======
     function insertShadowCastCommands(scene, commandList, insertAll, shadowMap) {
->>>>>>> 26880456
         var shadowVolume = shadowMap.shadowMapCullingVolume;
 
         var isPointLight = shadowMap.isPointLight;
@@ -1789,46 +1781,6 @@
             return;
         }
 
-<<<<<<< HEAD
-    function executeShadowMapCommands(scene) {
-        var frameState = scene.frameState;
-        var shadowMaps = frameState.shadowMaps;
-        var shadowMapLength = shadowMaps.length;
-
-        if (shadowMapLength === 0 || scene.frameState.passes.picking) {
-            return;
-        }
-
-        var context = scene.context;
-        var uniformState = context.uniformState;
-
-        for (var i = 0; i < shadowMapLength; ++i) {
-            var shadowMap = shadowMaps[i];
-            if (shadowMap.outOfView) {
-                continue;
-            }
-
-            var shadowPassCommands = shadowMap.passCommands;
-            resetShadowCommands(shadowPassCommands);
-
-            // Insert the scene commands into the shadow map passes
-            var sceneCommands = scene.frameState.commandList;
-            insertShadowCommands(scene, sceneCommands, false, shadowMap, shadowPassCommands);
-            var terrainCommands = shadowMap.commandList;
-            insertShadowCommands(scene, terrainCommands, true, shadowMap, shadowPassCommands);
-
-            var numberOfPasses = shadowMap.numberOfPasses;
-
-            for (var j = 0; j < numberOfPasses; ++j) {
-                uniformState.updateCamera(shadowMap.passCameras[j]);
-                var passState = shadowMap.passStates[j];
-                shadowMap.updatePass(context, j);
-                var passCommands = shadowPassCommands[j];
-                var numberOfCommands = passCommands.length;
-                for (var k = 0; k < numberOfCommands; ++k) {
-                    var command = passCommands[k];
-                    executeCommand(command.derivedCommands.shadows.castCommands[i], scene, context, passState);
-=======
         var context = scene.context;
         var uniformState = context.uniformState;
 
@@ -1862,7 +1814,6 @@
                 for (var k = 0; k < numberOfCommands; ++k) {
                     var command = pass.commandList[k];
                     executeCommand(command.derivedCommands.shadows.castCommands[i], scene, context, pass.passState);
->>>>>>> 26880456
                 }
             }
         }
@@ -1882,11 +1833,7 @@
             createPotentiallyVisibleSet(scene);
             updateAndClearFramebuffers(scene, passState, backgroundColor, picking);
             executeComputeCommands(scene);
-<<<<<<< HEAD
-            executeShadowMapCommands(scene);
-=======
             executeShadowMapCastCommands(scene);
->>>>>>> 26880456
 
             // Based on Calculating Stereo pairs by Paul Bourke
             // http://paulbourke.net/stereographics/stereorender/
@@ -2034,11 +1981,7 @@
         if (firstViewport) {
             updateAndClearFramebuffers(scene, passState, backgroundColor, picking);
             executeComputeCommands(scene);
-<<<<<<< HEAD
-            executeShadowMapCommands(scene);
-=======
             executeShadowMapCastCommands(scene);
->>>>>>> 26880456
         }
 
         executeCommands(scene, passState);
@@ -2076,20 +2019,7 @@
             var shadowMap = shadowMaps[i];
             shadowMap.update(frameState);
 
-<<<<<<< HEAD
-        scene._groundPrimitives.update(frameState);
-        scene._primitives.update(frameState);
-
-        var shadowMaps = frameState.shadowMaps;
-        var length = shadowMaps.length;
-        for (var i = 0; i < length; ++i) {
-            var shadowMap = shadowMaps[i];
-            shadowMap.update(frameState);
-
-            if (!shadowMap.outOfView && defined(scene._globe) && scene._globe.castShadows) {
-=======
             if (!shadowMap.outOfView && defined(globe) && globe.castShadows) {
->>>>>>> 26880456
                 var sceneCamera = frameState.camera;
                 var sceneCullingVolume = frameState.cullingVolume;
                 var sceneCommandList = frameState.commandList;
@@ -2101,42 +2031,29 @@
 
                 frameState.commandList.length = 0;
 
-<<<<<<< HEAD
-                // Collect terrain commands from the light's POV
-                scene._globe.update(frameState);
-=======
                 // Update the globe again to Collect terrain commands from the light's POV.
                 // Primitives do not need to be updated twice because they typically aren't culled by the scene camera.
                 globe.update(frameState);
->>>>>>> 26880456
 
                 // Revert back to original frame state
                 frameState.camera = sceneCamera;
                 frameState.cullingVolume = sceneCullingVolume;
                 frameState.commandList = sceneCommandList;
             }
-<<<<<<< HEAD
-        }
+        }
+    }
+
+    function updatePrimitives(scene) {
+        var frameState = scene._frameState;
+
+        scene._groundPrimitives.update(frameState);
+        scene._primitives.update(frameState);
+
+        updateShadowMaps(scene);
 
         if (scene._globe) {
             scene._globe.update(frameState);
         }
-=======
-        }
-    }
-
-    function updatePrimitives(scene) {
-        var frameState = scene._frameState;
-
-        scene._groundPrimitives.update(frameState);
-        scene._primitives.update(frameState);
-
-        updateShadowMaps(scene);
-
-        if (scene._globe) {
-            scene._globe.update(frameState);
-        }
->>>>>>> 26880456
     }
 
     function updateAndClearFramebuffers(scene, passState, clearColor, picking) {

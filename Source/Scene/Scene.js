--- conflicted
+++ resolved
@@ -1413,11 +1413,7 @@
 
         if (scene.debugShowCommands || scene.debugShowFrustums) {
             executeDebugCommand(command, scene, passState);
-<<<<<<< HEAD
-        } else if (scene.frameState.shadowMaps.length > 0 && command.receiveShadows && defined(command.derivedCommands.shadows) && defined(command.derivedCommands.shadows.receiveCommand)) {
-=======
-        } else if (!scene.frameState.passes.pick && scene.frameState.shadowMaps.length > 0 && command.receiveShadows) {
->>>>>>> 17770705
+        } else if (!scene.frameState.passes.pick && scene.frameState.shadowMaps.length > 0 && command.receiveShadows && defined(command.derivedCommands.shadows) && defined(command.derivedCommands.shadows.receiveCommand)) {
             command.derivedCommands.shadows.receiveCommand.execute(context, passState);
         } else {
             command.execute(context, passState);

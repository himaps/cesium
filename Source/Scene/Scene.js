/*global define*/
define([
        '../Core/Math',
        '../Core/Color',
        '../Core/defaultValue',
        '../Core/defined',
        '../Core/destroyObject',
        '../Core/GeographicProjection',
        '../Core/Ellipsoid',
        '../Core/Occluder',
        '../Core/BoundingRectangle',
        '../Core/BoundingSphere',
        '../Core/Cartesian2',
        '../Core/Cartesian3',
        '../Core/Intersect',
        '../Core/Interval',
        '../Core/Matrix4',
        '../Core/JulianDate',
        '../Core/EllipsoidGeometry',
        '../Core/GeometryInstance',
        '../Core/GeometryPipeline',
        '../Core/ColorGeometryInstanceAttribute',
        '../Renderer/Context',
        '../Renderer/ClearCommand',
        '../Renderer/PassState',
        './Camera',
        './ScreenSpaceCameraController',
        './CompositePrimitive',
        './CullingVolume',
        './AnimationCollection',
        './SceneMode',
        './FrameState',
        './OrthographicFrustum',
        './PerspectiveOffCenterFrustum',
        './FrustumCommands',
        './Primitive',
        './PerInstanceColorAppearance',
        './SunPostProcess',
        './CreditDisplay'
    ], function(
        CesiumMath,
        Color,
        defaultValue,
        defined,
        destroyObject,
        GeographicProjection,
        Ellipsoid,
        Occluder,
        BoundingRectangle,
        BoundingSphere,
        Cartesian2,
        Cartesian3,
        Intersect,
        Interval,
        Matrix4,
        JulianDate,
        EllipsoidGeometry,
        GeometryInstance,
        GeometryPipeline,
        ColorGeometryInstanceAttribute,
        Context,
        ClearCommand,
        PassState,
        Camera,
        ScreenSpaceCameraController,
        CompositePrimitive,
        CullingVolume,
        AnimationCollection,
        SceneMode,
        FrameState,
        OrthographicFrustum,
        PerspectiveOffCenterFrustum,
        FrustumCommands,
        Primitive,
        PerInstanceColorAppearance,
        SunPostProcess,
        CreditDisplay) {
    "use strict";

    /**
     * The container for all 3D graphical objects and state in a Cesium virtual scene.  Generally,
     * a scene is not created directly; instead, it is implicitly created by {@link CesiumWidget}.
     *
     * @alias Scene
     * @constructor
     *
     * @param {HTMLCanvasElement} canvas The HTML canvas element to create the scene for.
     * @param {Object} [contextOptions=undefined] Properties corresponding to <a href='http://www.khronos.org/registry/webgl/specs/latest/#5.2'>WebGLContextAttributes</a> used to create the WebGL context.  Default values are shown in the code example below.
     * @param {HTMLElement} [creditContainer=undefined] The HTML element in which the credits will be displayed.
     *
     * @see CesiumWidget
     * @see <a href='http://www.khronos.org/registry/webgl/specs/latest/#5.2'>WebGLContextAttributes</a>
     *
     * @example
     * // Create scene with default context options.
     * var scene = new Scene(canvas, {
     *     alpha : false,
     *     depth : true,
     *     stencil : false,
     *     antialias : true,
     *     premultipliedAlpha : true,
     *     preserveDrawingBuffer : false
     * });
     */
    var Scene = function(canvas, contextOptions, creditContainer) {
        var context = new Context(canvas, contextOptions);
        var creditDisplay;
        if (defined(creditContainer)) {
            creditDisplay = new CreditDisplay(creditContainer);
        } else {
            var creditDiv = document.createElement('div');
            creditDiv.style.position = 'absolute';
            creditDiv.style.bottom = '0';
            creditDiv.style['text-shadow'] = '0px 0px 2px #000000';
            creditDiv.style.color = '#ffffff';
            creditDiv.style['font-size'] = '10pt';
            creditDiv.style['padding-right'] = '5px';
            canvas.parentNode.appendChild(creditDiv);
            creditDisplay = new CreditDisplay(creditDiv);
        }
        this._frameState = new FrameState(creditDisplay);
        this._passState = new PassState(context);
        this._canvas = canvas;
        this._context = context;
        this._primitives = new CompositePrimitive();
        this._pickFramebuffer = undefined;
        this._camera = new Camera(canvas);
        this._screenSpaceCameraController = new ScreenSpaceCameraController(canvas, this._camera.controller);

        this._animations = new AnimationCollection();

        this._shaderFrameCount = 0;

        this._sunPostProcess = new SunPostProcess();

        this._commandList = [];
        this._frustumCommandsList = [];

        this._clearColorCommand = new ClearCommand();
        this._clearColorCommand.color = new Color();
        this._clearColorCommand.owner = true;

        var clearDepthStencilCommand = new ClearCommand();
        clearDepthStencilCommand.depth = 1.0;
        clearDepthStencilCommand.stencil = 1.0;
        clearDepthStencilCommand.owner = this;
        this._clearDepthStencilCommand = clearDepthStencilCommand;

        /**
         * The {@link SkyBox} used to draw the stars.
         *
         * @type {SkyBox}
         * @default undefined
         *
         * @see Scene#backgroundColor
         */
        this.skyBox = undefined;

        /**
         * The sky atmosphere drawn around the globe.
         *
         * @type {SkyAtmosphere}
         * @default undefined
         */
        this.skyAtmosphere = undefined;

        /**
         * The {@link Sun}.
         *
         * @type {Sun}
         * @default undefined
         */
        this.sun = undefined;

        /**
         * The background color, which is only visible if there is no sky box, i.e., {@link Scene#skyBox} is undefined.
         *
         * @type {Color}
         * @default {@link Color.BLACK}
         *
         * @see Scene#skyBox
         */
        this.backgroundColor = Color.BLACK.clone();

        /**
         * The current mode of the scene.
         *
         * @type {SceneMode}
         * @default {@link SceneMode.SCENE3D}
         */
        this.mode = SceneMode.SCENE3D;
        /**
         * DOC_TBA
         */
        this.scene2D = {
            /**
             * The projection to use in 2D mode.
             */
            projection : new GeographicProjection(Ellipsoid.WGS84)
        };
        /**
         * The current morph transition time between 2D/Columbus View and 3D,
         * with 0.0 being 2D or Columbus View and 1.0 being 3D.
         *
         * @type {Number}
         * @default 1.0
         */
        this.morphTime = 1.0;
        /**
         * The far-to-near ratio of the multi-frustum. The default is 1,000.0.
         *
         * @type {Number}
         * @default 1000.0
         */
        this.farToNearRatio = 1000.0;

        /**
         * This property is for debugging only; it is not for production use.
         * <p>
         * A function that determines what commands are executed.  As shown in the examples below,
         * the function receives the command's <code>owner</code> as an argument, and returns a boolean indicating if the
         * command should be executed.
         * </p>
         * <p>
         * The default is <code>undefined</code>, indicating that all commands are executed.
         * </p>
         *
         * @type Function
         *
         * @default undefined
         *
         * @example
         * // Do not execute any commands.
         * scene.debugCommandFilter = function(command) {
         *     return false;
         * };
         *
         * // Execute only the billboard's commands.  That is, only draw the billboard.
         * var billboards = new BillboardCollection();
         * scene.debugCommandFilter = function(command) {
         *     return command.owner === billboards;
         * };
         *
         * @see DrawCommand
         * @see ClearCommand
         */
        this.debugCommandFilter = undefined;

        this._debugSphere = undefined;

        // initial guess at frustums.
        var near = this._camera.frustum.near;
        var far = this._camera.frustum.far;
        var numFrustums = Math.ceil(Math.log(far / near) / Math.log(this.farToNearRatio));
        updateFrustums(near, far, this.farToNearRatio, numFrustums, this._frustumCommandsList);

        // give frameState, camera, and screen space camera controller initial state before rendering
        updateFrameState(this, 0.0, new JulianDate());
        this.initializeFrame();
    };

    /**
     * DOC_TBA
     * @memberof Scene
     */
    Scene.prototype.getCanvas = function() {
        return this._canvas;
    };

    /**
     * DOC_TBA
     * @memberof Scene
     */
    Scene.prototype.getContext = function() {
        return this._context;
    };

    /**
     * DOC_TBA
     * @memberof Scene
     */
    Scene.prototype.getPrimitives = function() {
        return this._primitives;
    };

    /**
     * DOC_TBA
     * @memberof Scene
     */
    Scene.prototype.getCamera = function() {
        return this._camera;
    };
    // TODO: setCamera

    /**
     * DOC_TBA
     * @memberof Scene
     */
    Scene.prototype.getScreenSpaceCameraController = function() {
        return this._screenSpaceCameraController;
    };

    /**
     * DOC_TBA
     * @memberof Scene
     */
    Scene.prototype.getUniformState = function() {
        return this._context.getUniformState();
    };

    /**
     * Gets state information about the current scene. If called outside of a primitive's <code>update</code>
     * function, the previous frame's state is returned.
     *
     * @memberof Scene
     */
    Scene.prototype.getFrameState = function() {
        return this._frameState;
    };

    /**
     * DOC_TBA
     * @memberof Scene
     */
    Scene.prototype.getAnimations = function() {
        return this._animations;
    };

    function clearPasses(passes) {
        passes.color = false;
        passes.pick = false;
        passes.overlay = false;
    }

    function updateFrameState(scene, frameNumber, time) {
        var camera = scene._camera;

        var frameState = scene._frameState;
        frameState.mode = scene.mode;
        frameState.morphTime = scene.morphTime;
        frameState.scene2D = scene.scene2D;
        frameState.frameNumber = frameNumber;
        frameState.time = time;
        frameState.camera = camera;
        frameState.cullingVolume = camera.frustum.computeCullingVolume(camera.getPositionWC(), camera.getDirectionWC(), camera.getUpWC());
        frameState.occluder = undefined;
        frameState.canvasDimensions.x = scene._canvas.clientWidth;
        frameState.canvasDimensions.y = scene._canvas.clientHeight;

        // TODO: The occluder is the top-level central body. When we add
        //       support for multiple central bodies, this should be the closest one.
        var cb = scene._primitives.getCentralBody();
        if (scene.mode === SceneMode.SCENE3D && defined(cb)) {
            var ellipsoid = cb.getEllipsoid();
            var occluder = new Occluder(new BoundingSphere(Cartesian3.ZERO, ellipsoid.getMinimumRadius()), camera.getPositionWC());
            frameState.occluder = occluder;
        }

        clearPasses(frameState.passes);
    }

    function updateFrustums(near, far, farToNearRatio, numFrustums, frustumCommandsList) {
        frustumCommandsList.length = numFrustums;
        for (var m = 0; m < numFrustums; ++m) {
            var curNear = Math.max(near, Math.pow(farToNearRatio, m) * near);
            var curFar = Math.min(far, farToNearRatio * curNear);

            if (m !== 0) {
                // Avoid tearing artifacts between adjacent frustums
                curNear *= 0.99;
            }

            var frustumCommands = frustumCommandsList[m];
            if (!defined(frustumCommands)) {
                frustumCommands = frustumCommandsList[m] = new FrustumCommands(curNear, curFar);
            } else {
                frustumCommands.near = curNear;
                frustumCommands.far = curFar;
            }
        }
    }

    function insertIntoBin(scene, command, distance) {
        var frustumCommandsList = scene._frustumCommandsList;
        var length = frustumCommandsList.length;
        for (var i = 0; i < length; ++i) {
            var frustumCommands = frustumCommandsList[i];
            var curNear = frustumCommands.near;
            var curFar = frustumCommands.far;

            if (distance.start > curFar) {
                continue;
            }

            if (distance.stop < curNear) {
                break;
            }

            // PERFORMANCE_IDEA: sort bins
            frustumCommands.commands[frustumCommands.index++] = command;

            if (command.executeInClosestFrustum) {
                break;
            }
        }
    }

    function insertIntoAllBins(scene, command) {
        var frustumCommandsList = scene._frustumCommandsList;
        var length = frustumCommandsList.length;
        for (var i = 0; i < length; ++i) {
            var frustumCommands = frustumCommandsList[i];

            // PERFORMANCE_IDEA: sort bins
            frustumCommands.commands[frustumCommands.index++] = command;

            if (command.executeInClosestFrustum) {
                break;
            }
        }
    }

    var scratchCullingVolume = new CullingVolume();
    var distances = new Interval();

    function createPotentiallyVisibleSet(scene, listName) {
        var commandLists = scene._commandList;
        var cullingVolume = scene._frameState.cullingVolume;
        var camera = scene._camera;

        var direction = camera.getDirectionWC();
        var position = camera.getPositionWC();

        var frustumCommandsList = scene._frustumCommandsList;
        var frustumsLength = frustumCommandsList.length;
        for (var n = 0; n < frustumsLength; ++n) {
            frustumCommandsList[n].index = 0;
        }

        var near = Number.MAX_VALUE;
        var far = Number.MIN_VALUE;
        var undefBV = false;

        var occluder;
        if (scene._frameState.mode === SceneMode.SCENE3D) {
            occluder = scene._frameState.occluder;
        }

        // get user culling volume minus the far plane.
        var planes = scratchCullingVolume.planes;
        for (var k = 0; k < 5; ++k) {
            planes[k] = cullingVolume.planes[k];
        }
        cullingVolume = scratchCullingVolume;

        var length = commandLists.length;
        for (var i = 0; i < length; ++i) {
            var commandList = commandLists[i][listName];
            var commandListLength = commandList.length;
            for (var j = 0; j < commandListLength; ++j) {
                var command = commandList[j];
                var boundingVolume = command.boundingVolume;
                if (defined(boundingVolume)) {
                    var modelMatrix = defaultValue(command.modelMatrix, Matrix4.IDENTITY);
                    var transformedBV = boundingVolume.transform(modelMatrix);               //TODO: Remove this allocation.
                    if (command.cull &&
                            ((cullingVolume.getVisibility(transformedBV) === Intersect.OUTSIDE) ||
                             (defined(occluder) && !occluder.isBoundingSphereVisible(transformedBV)))) {
                        continue;
                    }

                    distances = transformedBV.getPlaneDistances(position, direction, distances);
                    near = Math.min(near, distances.start);
                    far = Math.max(far, distances.stop);

                    insertIntoBin(scene, command, distances);
                } else {
                    // Clear commands don't need a bounding volume - just add the clear to all frustums.
                    // If another command has no bounding volume, though, we need to use the camera's
                    // worst-case near and far planes to avoid clipping something important.
                    undefBV = !(command instanceof ClearCommand);
                    insertIntoAllBins(scene, command);
                }
            }
        }

        if (undefBV) {
            near = camera.frustum.near;
            far = camera.frustum.far;
        } else {
            // The computed near plane must be between the user defined near and far planes.
            // The computed far plane must between the user defined far and computed near.
            // This will handle the case where the computed near plane is further than the user defined far plane.
            near = Math.min(Math.max(near, camera.frustum.near), camera.frustum.far);
            far = Math.max(Math.min(far, camera.frustum.far), near);
        }

        // Exploit temporal coherence. If the frustums haven't changed much, use the frustums computed
        // last frame, else compute the new frustums and sort them by frustum again.
        var farToNearRatio = scene.farToNearRatio;
        var numFrustums = Math.ceil(Math.log(far / near) / Math.log(farToNearRatio));
        if (near !== Number.MAX_VALUE && (numFrustums !== frustumsLength || (frustumCommandsList.length !== 0 &&
                (near < frustumCommandsList[0].near || far > frustumCommandsList[frustumsLength - 1].far)))) {
            updateFrustums(near, far, farToNearRatio, numFrustums, frustumCommandsList);
            createPotentiallyVisibleSet(scene, listName);
        }
    }

    function executeCommand(command, scene, context, passState) {
        if ((defined(scene.debugCommandFilter)) && !scene.debugCommandFilter(command)) {
            return;
        }

        command.execute(context, passState);

        if (command.debugShowBoundingVolume && (defined(command.boundingVolume))) {
            // Debug code to draw bounding volume for command.  Not optimized!
            // Assumes bounding volume is a bounding sphere.

<<<<<<< HEAD
            if (typeof scene._debugSphere === 'undefined') {
                var geometry = EllipsoidGeometry.createGeometry(new EllipsoidGeometry({
=======
            if (!defined(scene._debugSphere)) {
                var geometry = new EllipsoidGeometry({
>>>>>>> ec4acb35
                    ellipsoid : Ellipsoid.UNIT_SPHERE,
                    numberOfPartitions : 20,
                    vertexFormat : PerInstanceColorAppearance.FLAT_VERTEX_FORMAT
                }));
                scene._debugSphere = new Primitive({
                    geometryInstances : new GeometryInstance({
                        geometry : GeometryPipeline.toWireframe(geometry),
                        attributes : {
                            color : new ColorGeometryInstanceAttribute(1.0, 0.0, 0.0, 1.0)
                        }
                    }),
                    appearance : new PerInstanceColorAppearance({
                        flat : true,
                        translucent : false
                    })
                });
            }

            var m = Matrix4.multiplyByTranslation(defaultValue(command.modelMatrix, Matrix4.IDENTITY), command.boundingVolume.center);
            scene._debugSphere.modelMatrix = Matrix4.multiplyByUniformScale(Matrix4.fromTranslation(Cartesian3.fromArray(m, 12)), command.boundingVolume.radius);

            var commandList = [];
            scene._debugSphere.update(context, scene._frameState, commandList);
            commandList[0].colorList[0].execute(context, passState);
        }
    }

    function isSunVisible(command, frameState) {
        var occluder = (frameState.mode === SceneMode.SCENE3D) ? frameState.occluder: undefined;
        var cullingVolume = frameState.cullingVolume;

        // get user culling volume minus the far plane.
        var planes = scratchCullingVolume.planes;
        for (var k = 0; k < 5; ++k) {
            planes[k] = cullingVolume.planes[k];
        }
        cullingVolume = scratchCullingVolume;

        return ((defined(command)) &&
                 ((!defined(command.boundingVolume)) ||
                  !command.cull ||
                  ((cullingVolume.getVisibility(command.boundingVolume) !== Intersect.OUTSIDE) &&
                   (!defined(occluder) || occluder.isBoundingSphereVisible(command.boundingVolume)))));
    }

    function executeCommands(scene, passState) {
        var frameState = scene._frameState;
        var camera = scene._camera;
        var frustum = camera.frustum.clone();
        var context = scene._context;
        var us = context.getUniformState();

        var skyBoxCommand = (frameState.passes.color && defined(scene.skyBox)) ? scene.skyBox.update(context, frameState) : undefined;
        var skyAtmosphereCommand = (frameState.passes.color && defined(scene.skyAtmosphere)) ? scene.skyAtmosphere.update(context, frameState) : undefined;
        var sunCommand = (frameState.passes.color && defined(scene.sun)) ? scene.sun.update(context, frameState) : undefined;
        var sunVisible = isSunVisible(sunCommand, frameState);

        if (sunVisible) {
            passState.framebuffer = scene._sunPostProcess.update(context);
        }

        var clear = scene._clearColorCommand;
        Color.clone(defaultValue(scene.backgroundColor, Color.BLACK), clear.color);
        clear.execute(context, passState);

        if (sunVisible) {
            scene._sunPostProcess.clear(context, scene.backgroundColor);
        }

        // Ideally, we would render the sky box and atmosphere last for
        // early-z, but we would have to draw it in each frustum
        frustum.near = camera.frustum.near;
        frustum.far = camera.frustum.far;
        us.updateFrustum(frustum);

        if (defined(skyBoxCommand)) {
            executeCommand(skyBoxCommand, scene, context, passState);
        }

        if (defined(skyAtmosphereCommand)) {
            executeCommand(skyAtmosphereCommand, scene, context, passState);
        }

        if (defined(sunCommand) && sunVisible) {
            sunCommand.execute(context, passState);
            scene._sunPostProcess.execute(context);
            passState.framebuffer = undefined;
        }

        var clearDepthStencil = scene._clearDepthStencilCommand;

        var frustumCommandsList = scene._frustumCommandsList;
        var numFrustums = frustumCommandsList.length;
        for (var i = 0; i < numFrustums; ++i) {
            clearDepthStencil.execute(context, passState);

            var index = numFrustums - i - 1;
            var frustumCommands = frustumCommandsList[index];
            frustum.near = frustumCommands.near;
            frustum.far = frustumCommands.far;

            us.updateFrustum(frustum);

            var commands = frustumCommands.commands;
            var length = frustumCommands.index;
            for (var j = 0; j < length; ++j) {
                executeCommand(commands[j], scene, context, passState);
            }
        }
    }

    function executeOverlayCommands(scene, passState) {
        var context = scene._context;
        var commandLists = scene._commandList;
        var length = commandLists.length;
        for (var i = 0; i < length; ++i) {
            var commandList = commandLists[i].overlayList;
            var commandListLength = commandList.length;
            for (var j = 0; j < commandListLength; ++j) {
                commandList[j].execute(context, passState);
            }
        }
    }

    /**
     * DOC_TBA
     * @memberof Scene
     */
    Scene.prototype.initializeFrame = function() {
        // Destroy released shaders once every 120 frames to avoid thrashing the cache
        if (this._shaderFrameCount++ === 120) {
            this._shaderFrameCount = 0;
            this._context.getShaderCache().destroyReleasedShaderPrograms();
        }

        this._animations.update();
        this._camera.controller.update(this.mode, this.scene2D);
        this._screenSpaceCameraController.update(this.mode);
    };

    /**
     * DOC_TBA
     * @memberof Scene
     */
    Scene.prototype.render = function(time) {
        if (!defined(time)) {
            time = new JulianDate();
        }

        var us = this.getUniformState();
        var frameState = this._frameState;

        var frameNumber = CesiumMath.incrementWrap(frameState.frameNumber, 15000000.0, 1.0);
        updateFrameState(this, frameNumber, time);
        frameState.passes.color = true;
        frameState.passes.overlay = true;
        frameState.creditDisplay.beginFrame();

        us.update(frameState);

        var context = this._context;

        this._commandList.length = 0;
        this._primitives.update(context, frameState, this._commandList);

        createPotentiallyVisibleSet(this, 'colorList');

        var passState = this._passState;
        executeCommands(this, passState);
        executeOverlayCommands(this, passState);
        frameState.creditDisplay.endFrame();
    };

    var orthoPickingFrustum = new OrthographicFrustum();
    function getPickOrthographicCullingVolume(scene, windowPosition, width, height) {
        var canvas = scene._canvas;
        var camera = scene._camera;
        var frustum = camera.frustum;

        var canvasWidth = canvas.clientWidth;
        var canvasHeight = canvas.clientHeight;

        var x = (2.0 / canvasWidth) * windowPosition.x - 1.0;
        x *= (frustum.right - frustum.left) * 0.5;
        var y = (2.0 / canvasHeight) * (canvasHeight - windowPosition.y) - 1.0;
        y *= (frustum.top - frustum.bottom) * 0.5;

        var position = camera.position;
        position = new Cartesian3(position.z, position.x, position.y);
        position.y += x;
        position.z += y;

        var pixelSize = frustum.getPixelSize(new Cartesian2(canvasWidth, canvasHeight));

        var ortho = orthoPickingFrustum;
        ortho.right = pixelSize.x * 0.5;
        ortho.left = -ortho.right;
        ortho.top = pixelSize.y * 0.5;
        ortho.bottom = -ortho.top;
        ortho.near = frustum.near;
        ortho.far = frustum.far;

        return ortho.computeCullingVolume(position, camera.getDirectionWC(), camera.getUpWC());
    }

    var perspPickingFrustum = new PerspectiveOffCenterFrustum();
    function getPickPerspectiveCullingVolume(scene, windowPosition, width, height) {
        var canvas = scene._canvas;
        var camera = scene._camera;
        var frustum = camera.frustum;
        var near = frustum.near;

        var canvasWidth = canvas.clientWidth;
        var canvasHeight = canvas.clientHeight;

        var tanPhi = Math.tan(frustum.fovy * 0.5);
        var tanTheta = frustum.aspectRatio * tanPhi;

        var x = (2.0 / canvasWidth) * windowPosition.x - 1.0;
        var y = (2.0 / canvasHeight) * (canvasHeight - windowPosition.y) - 1.0;

        var xDir = x * near * tanTheta;
        var yDir = y * near * tanPhi;

        var pixelSize = frustum.getPixelSize(new Cartesian2(canvasWidth, canvasHeight));
        var pickWidth = pixelSize.x * width * 0.5;
        var pickHeight = pixelSize.y * height * 0.5;

        var offCenter = perspPickingFrustum;
        offCenter.top = yDir + pickHeight;
        offCenter.bottom = yDir - pickHeight;
        offCenter.right = xDir + pickWidth;
        offCenter.left = xDir - pickWidth;
        offCenter.near = near;
        offCenter.far = frustum.far;

        return offCenter.computeCullingVolume(camera.getPositionWC(), camera.getDirectionWC(), camera.getUpWC());
    }

    function getPickCullingVolume(scene, windowPosition, width, height) {
        if (scene.mode === SceneMode.SCENE2D) {
            return getPickOrthographicCullingVolume(scene, windowPosition, width, height);
        }

        return getPickPerspectiveCullingVolume(scene, windowPosition, width, height);
    }

    // pick rectangle width and height, assumed odd
    var rectangleWidth = 3.0;
    var rectangleHeight = 3.0;
    var scratchRectangle = new BoundingRectangle(0.0, 0.0, rectangleWidth, rectangleHeight);

    /**
     * DOC_TBA
     * @memberof Scene
     */
    Scene.prototype.pick = function(windowPosition) {
        var context = this._context;
        var primitives = this._primitives;
        var frameState = this._frameState;

        if (!defined(this._pickFramebuffer)) {
            this._pickFramebuffer = context.createPickFramebuffer();
        }

        // Update with previous frame's number and time, assuming that render is called before picking.
        updateFrameState(this, frameState.frameNumber, frameState.time);
        frameState.cullingVolume = getPickCullingVolume(this, windowPosition, rectangleWidth, rectangleHeight);
        frameState.passes.pick = true;

        var commandLists = this._commandList;
        commandLists.length = 0;
        primitives.update(context, frameState, commandLists);
        createPotentiallyVisibleSet(this, 'pickList');

        scratchRectangle.x = windowPosition.x - ((rectangleWidth - 1.0) * 0.5);
        scratchRectangle.y = (this._canvas.clientHeight - windowPosition.y) - ((rectangleHeight - 1.0) * 0.5);

        executeCommands(this, this._pickFramebuffer.begin(scratchRectangle));
        return this._pickFramebuffer.end(scratchRectangle);
    };

    /**
     * DOC_TBA
     * @memberof Scene
     */
    Scene.prototype.isDestroyed = function() {
        return false;
    };

    /**
     * DOC_TBA
     * @memberof Scene
     */
    Scene.prototype.destroy = function() {
        this._screenSpaceCameraController = this._screenSpaceCameraController && this._screenSpaceCameraController.destroy();
        this._pickFramebuffer = this._pickFramebuffer && this._pickFramebuffer.destroy();
        this._primitives = this._primitives && this._primitives.destroy();
        this.skyBox = this.skyBox && this.skyBox.destroy();
        this.skyAtmosphere = this.skyAtmosphere && this.skyAtmosphere.destroy();
        this._debugSphere = this._debugSphere && this._debugSphere.destroy();
        this.sun = this.sun && this.sun.destroy();
        this._sunPostProcess = this._sunPostProcess && this._sunPostProcess.destroy();
        this._context = this._context && this._context.destroy();
        this._frameState.creditDisplay.destroy();
        return destroyObject(this);
    };

    return Scene;
});<|MERGE_RESOLUTION|>--- conflicted
+++ resolved
@@ -517,13 +517,8 @@
             // Debug code to draw bounding volume for command.  Not optimized!
             // Assumes bounding volume is a bounding sphere.
 
-<<<<<<< HEAD
-            if (typeof scene._debugSphere === 'undefined') {
+            if (!defined(scene._debugSphere)) {
                 var geometry = EllipsoidGeometry.createGeometry(new EllipsoidGeometry({
-=======
-            if (!defined(scene._debugSphere)) {
-                var geometry = new EllipsoidGeometry({
->>>>>>> ec4acb35
                     ellipsoid : Ellipsoid.UNIT_SPHERE,
                     numberOfPartitions : 20,
                     vertexFormat : PerInstanceColorAppearance.FLAT_VERTEX_FORMAT

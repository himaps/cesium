--- conflicted
+++ resolved
@@ -117,7 +117,6 @@
     };
 
 
-<<<<<<< HEAD
     defineProperties(SingleTileImageryProvider.prototype, {
         /**
          * Gets the URL of the single, top-level imagery tile.
@@ -239,7 +238,7 @@
          */
         extent : {
             get : function() {
-                return this._tilingScheme.getExtent();
+                return this._tilingScheme.extent;
             }
         },
 
@@ -297,39 +296,6 @@
             get : function() {
                 return this._credit;
             }
-=======
-    /**
-     * Gets the extent, in radians, of the imagery provided by this instance.  This function should
-     * not be called before {@link SingleTileImageryProvider#isReady} returns true.
-     *
-     * @memberof SingleTileImageryProvider
-     *
-     * @returns {Extent} The extent.
-     */
-    SingleTileImageryProvider.prototype.getExtent = function() {
-        return this._tilingScheme.extent;
-    };
-
-    /**
-     * Gets the tile discard policy.  If not undefined, the discard policy is responsible
-     * for filtering out "missing" tiles via its shouldDiscardImage function.  If this function
-     * returns undefined, no tiles are filtered.  This function should
-     * not be called before {@link SingleTileImageryProvider#isReady} returns true.
-     *
-     * @memberof SingleTileImageryProvider
-     *
-     * @returns {TileDiscardPolicy} The discard policy.
-     *
-     * @see DiscardMissingTileImagePolicy
-     * @see NeverTileDiscardPolicy
-     *
-     * @exception {DeveloperError} <code>getTileDiscardPolicy</code> must not be called before the imagery provider is ready.
-     */
-    SingleTileImageryProvider.prototype.getTileDiscardPolicy = function() {
-        //>>includeStart('debug', pragmas.debug);
-        if (!this._ready) {
-            throw new DeveloperError('getTileDiscardPolicy must not be called before the imagery provider is ready.');
->>>>>>> 98a414a2
         }
     });
 

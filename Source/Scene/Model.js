--- conflicted
+++ resolved
@@ -14,11 +14,7 @@
         '../Core/destroyObject',
         '../Core/DeveloperError',
         '../Core/FeatureDetection',
-<<<<<<< HEAD
-        '../Core/getBasePath',
-=======
         '../Core/getBaseUri',
->>>>>>> 658a3ee6
         '../Core/getMagic',
         '../Core/getStringFromTypedArray',
         '../Core/IndexDatatype',
@@ -76,11 +72,7 @@
         destroyObject,
         DeveloperError,
         FeatureDetection,
-<<<<<<< HEAD
-        getBasePath,
-=======
         getBaseUri,
->>>>>>> 658a3ee6
         getMagic,
         getStringFromTypedArray,
         IndexDatatype,
@@ -176,16 +168,12 @@
     }
 
     LoadResources.prototype.getBuffer = function(bufferView) {
-<<<<<<< HEAD
         if (defined(bufferView.extensions) && defined(bufferView.extensions.mesh_compression_open3dgc)) {
             var decompBuffer = bufferView.extensions.mesh_compression_open3dgc.decompressedView;
             return getSubarray(this.decompressedViews[decompBuffer], bufferView.byteOffset, bufferView.byteLength);
         } else {
             return getSubarray(this.buffers[bufferView.buffer], bufferView.byteOffset, bufferView.byteLength);
         }
-=======
-        return getSubarray(this.buffers[bufferView.buffer], bufferView.byteOffset, bufferView.byteLength);
->>>>>>> 658a3ee6
     };
 
     LoadResources.prototype.finishedPendingBufferLoads = function() {
@@ -218,12 +206,8 @@
             (this.pendingBufferLoads === 0) &&
             (this.pendingShaderLoads === 0);
         var finishedResourceCreation =
-<<<<<<< HEAD
             (this.vertexBuffersToCreate.length === 0) &&
             (this.indexBuffersToCreate.length === 0) &&
-=======
-            (this.buffersToCreate.length === 0) &&
->>>>>>> 658a3ee6
             (this.programsToCreate.length === 0) &&
             (this.pendingBufferViewToImage === 0);
 
@@ -342,11 +326,7 @@
      * @param {Number} [options.maximumScale] The maximum scale size of a model. An upper limit for minimumPixelSize.
      * @param {Object} [options.id] A user-defined object to return when the model is picked with {@link Scene#pick}.
      * @param {Boolean} [options.allowPicking=true] When <code>true</code>, each glTF mesh and primitive is pickable with {@link Scene#pick}.
-<<<<<<< HEAD
-     * @param {DOC_TBA} [options.incrementallyLoadTextures=true] DOC_TBA.
-=======
      * @param {Boolean} [options.incrementallyLoadTextures=true] Determine if textures may continue to stream in after the model is loaded.
->>>>>>> 658a3ee6
      * @param {Boolean} [options.asynchronous=true] Determines if model WebGL resource creation will be spread out over several frames or block until completion once all glTF files are loaded.
      * @param {Boolean} [options.debugShowBoundingVolume=false] For debugging only. Draws the bounding sphere for each draw command in the model.
      * @param {Boolean} [options.debugWireframe=false] For debugging only. Draws the model in wireframe.
@@ -367,16 +347,6 @@
         this._releaseGltfJson = defaultValue(options.releaseGltfJson, false);
         this._animationIds = undefined;
 
-        // Undocumented options
-        this._precreatedAttributes = options.precreatedAttributes;
-        this._vertexShaderLoaded = options.vertexShaderLoaded;
-        this._fragmentShaderLoaded = options.fragmentShaderLoaded;
-        this._uniformMapLoaded = options.uniformMapLoaded;
-        this._pickVertexShaderLoaded = options.pickVertexShaderLoaded;
-        this._pickFragmentShaderLoaded = options.pickFragmentShaderLoaded;
-        this._pickUniformMapLoaded = options.pickUniformMapLoaded;
-        this._ignoreCommands = defaultValue(options.ignoreCommands, false);
-
         var cachedGltf;
         if (defined(cacheKey) && defined(gltfCache[cacheKey]) && gltfCache[cacheKey].ready) {
             // glTF JSON is in cache and ready
@@ -532,11 +502,8 @@
 
         this._defaultTexture = undefined;
         this._incrementallyLoadTextures = defaultValue(options.incrementallyLoadTextures, true);
-<<<<<<< HEAD
-        this._asynchronous = true;//defaultValue(options.asynchronous, true); // TODO
-=======
+        //this._asynchronous = true;//defaultValue(options.asynchronous, true); // TODO
         this._asynchronous = defaultValue(options.asynchronous, true);
->>>>>>> 658a3ee6
 
         /**
          * This property is for debugging only; it is not for production use nor is it optimized.
@@ -565,8 +532,6 @@
         this.debugWireframe = defaultValue(options.debugWireframe, false);
         this._debugWireframe = false;
 
-<<<<<<< HEAD
-=======
         // Undocumented options
         this._precreatedAttributes = options.precreatedAttributes;
         this._vertexShaderLoaded = options.vertexShaderLoaded;
@@ -577,7 +542,6 @@
         this._pickUniformMapLoaded = options.pickUniformMapLoaded;
         this._ignoreCommands = defaultValue(options.ignoreCommands, false);
 
->>>>>>> 658a3ee6
         /**
          * @private
          * @readonly
@@ -832,11 +796,7 @@
         },
 
         /**
-<<<<<<< HEAD
-         * DOC_TBA
-=======
          * Determine if textures may continue to stream in after the model is loaded.
->>>>>>> 658a3ee6
          *
          * @memberof Model.prototype
          *
@@ -849,8 +809,6 @@
             get : function() {
                 return this._incrementallyLoadTextures;
             }
-<<<<<<< HEAD
-=======
         },
 
         /**
@@ -865,7 +823,6 @@
             get : function() {
                 return defined(this._loadResources) ? this._loadResources.pendingTextureLoads : 0;
             }
->>>>>>> 658a3ee6
         }
     });
 
@@ -967,11 +924,7 @@
      * @param {Number} [options.maxiumumScale] The maximum scale for the model.
      * @param {Object} [options.id] A user-defined object to return when the model is picked with {@link Scene#pick}.
      * @param {Boolean} [options.allowPicking=true] When <code>true</code>, each glTF mesh and primitive is pickable with {@link Scene#pick}.
-<<<<<<< HEAD
-     * @param {DOC_TBA} [options.incrementallyLoadTextures=true] DOC_TBA.
-=======
      * @param {Boolean} [options.incrementallyLoadTextures=true] Determine if textures may continue to stream in after the model is loaded.
->>>>>>> 658a3ee6
      * @param {Boolean} [options.asynchronous=true] Determines if model WebGL resource creation will be spread out over several frames or block until completion once all glTF files are loaded.
      * @param {Boolean} [options.debugShowBoundingVolume=false] For debugging only. Draws the bounding sphere for each {@link DrawCommand} in the model.
      * @param {Boolean} [options.debugWireframe=false] For debugging only. Draws the model in wireframe.
@@ -1250,7 +1203,6 @@
 
     function parseBufferViews(model) {
         var bufferViews = model.gltf.bufferViews;
-<<<<<<< HEAD
         var id;
 
         var vertexBuffersToCreate = model._loadResources.vertexBuffersToCreate;
@@ -1292,18 +1244,6 @@
     }
 
     function shaderLoad(model, type, id) {
-=======
-        for (var id in bufferViews) {
-            if (bufferViews.hasOwnProperty(id)) {
-                if (bufferViews[id].target === WebGLConstants.ARRAY_BUFFER) {
-                    model._loadResources.buffersToCreate.enqueue(id);
-                }
-            }
-        }
-    }
-
-    function shaderLoad(model, id) {
->>>>>>> 658a3ee6
         return function(source) {
             var loadResources = model._loadResources;
             loadResources.shaders[id] = {
@@ -1346,11 +1286,7 @@
                     ++model._loadResources.pendingShaderLoads;
                     var uri = new Uri(shader.uri);
                     var shaderPath = uri.resolve(model._baseUri).toString();
-<<<<<<< HEAD
                     loadText(shaderPath).then(shaderLoad(model, shader.type, id)).otherwise(getFailedLoadFunction(model, 'shader', shaderPath));
-=======
-                    loadText(shaderPath).then(shaderLoad(model, id)).otherwise(getFailedLoadFunction(model, 'shader', shaderPath));
->>>>>>> 658a3ee6
                 }
             }
         }
@@ -1489,11 +1425,7 @@
     }
 
     function parseMaterials(model) {
-<<<<<<< HEAD
-        var runtimeMaterialsNyName = {};
-=======
         var runtimeMaterialsByName = {};
->>>>>>> 658a3ee6
         var runtimeMaterialsById = {};
         var materials = model.gltf.materials;
         var uniformMaps = model._uniformMaps;
@@ -1509,20 +1441,12 @@
 
                 var material = materials[id];
                 var modelMaterial = new ModelMaterial(model, material, id);
-<<<<<<< HEAD
-                runtimeMaterialsNyName[material.name] = modelMaterial;
-=======
                 runtimeMaterialsByName[material.name] = modelMaterial;
->>>>>>> 658a3ee6
                 runtimeMaterialsById[id] = modelMaterial;
             }
         }
 
-<<<<<<< HEAD
-        model._runtime.materialsByName = runtimeMaterialsNyName;
-=======
         model._runtime.materialsByName = runtimeMaterialsByName;
->>>>>>> 658a3ee6
         model._runtime.materialsById = runtimeMaterialsById;
     }
 
@@ -1681,7 +1605,6 @@
         model._rendererResources.buffers[bufferViewId] = vertexBuffer;
     }
 
-<<<<<<< HEAD
     ///////////////////////////////////////////////////////////////////////////
 
     var CreateIndexBufferJob = function() {
@@ -1733,30 +1656,6 @@
         var vertexBuffersToCreate = loadResources.vertexBuffersToCreate;
         var indexBuffersToCreate = loadResources.indexBuffersToCreate;
         var i;
-=======
-        while (loadResources.buffersToCreate.length > 0) {
-            var bufferViewId = loadResources.buffersToCreate.dequeue();
-            bufferView = bufferViews[bufferViewId];
-
-            // Only ARRAY_BUFFER here.  ELEMENT_ARRAY_BUFFER created below.
-            var vertexBuffer = Buffer.createVertexBuffer({
-                context : context,
-                typedArray : loadResources.getBuffer(bufferView),
-                usage : BufferUsage.STATIC_DRAW
-            });
-            vertexBuffer.vertexArrayDestroyable = false;
-            rendererBuffers[bufferViewId] = vertexBuffer;
-        }
-
-        // The Cesium Renderer requires knowing the datatype for an index buffer
-        // at creation type, which is not part of the glTF bufferview so loop
-        // through glTF accessors to create the bufferview's index buffer.
-        var accessors = model.gltf.accessors;
-        for (var id in accessors) {
-            if (accessors.hasOwnProperty(id)) {
-                var accessor = accessors[id];
-                bufferView = bufferViews[accessor.bufferView];
->>>>>>> 658a3ee6
 
         if (model.asynchronous) {
             while (vertexBuffersToCreate.length > 0) {
@@ -1817,7 +1716,6 @@
         return shader;
     }
 
-<<<<<<< HEAD
     var CreateProgramJob = function() {
         this.id = undefined;
         this.model = undefined;
@@ -1836,8 +1734,6 @@
 
     ///////////////////////////////////////////////////////////////////////////
 
-=======
->>>>>>> 658a3ee6
     function createProgram(id, model, context) {
         var programs = model.gltf.programs;
         var shaders = model._loadResources.shaders;
@@ -1890,10 +1786,7 @@
 
     function createPrograms(model, frameState) {
         var loadResources = model._loadResources;
-<<<<<<< HEAD
         var programsToCreate = loadResources.programsToCreate;
-=======
->>>>>>> 658a3ee6
         var id;
 
         if (loadResources.pendingShaderLoads !== 0) {
@@ -1909,7 +1802,6 @@
         var context = frameState.context;
 
         if (model.asynchronous) {
-<<<<<<< HEAD
             while (programsToCreate.length > 0) {
                 scratchCreateProgramJob.set(programsToCreate.peek(), model, context);
                 if (!frameState.jobScheduler.execute(scratchCreateProgramJob, JobType.PROGRAM)) {
@@ -1921,18 +1813,6 @@
             // Create all loaded programs this frame
             while (programsToCreate.length > 0) {
                 createProgram(programsToCreate.dequeue(), model, context);
-=======
-            // Create one program per frame
-            if (loadResources.programsToCreate.length > 0) {
-                id = loadResources.programsToCreate.dequeue();
-                createProgram(id, model, context);
-            }
-        } else {
-            // Create all loaded programs this frame
-            while (loadResources.programsToCreate.length > 0) {
-                id = loadResources.programsToCreate.dequeue();
-                createProgram(id, model, context);
->>>>>>> 658a3ee6
             }
         }
     }
@@ -2338,14 +2218,11 @@
                             // with an attribute that wasn't used and the asset wasn't optimized.
                             if (defined(attributeLocation)) {
                                 var a = accessors[primitiveAttributes[attributeName]];
-<<<<<<< HEAD
 
                                 var componentType = a.componentType;
                                 // XXX: if uint32, pretend it's really uint16.
                                 componentType = componentType === 5125 ? 5123 : componentType;
 
-=======
->>>>>>> 658a3ee6
                                 attributes.push({
                                     index                  : attributeLocation,
                                     vertexBuffer           : rendererBuffers[a.bufferView],
@@ -2917,11 +2794,7 @@
         var nodeCommands = model._nodeCommands;
         var pickIds = model._pickIds;
         var allowPicking = model.allowPicking;
-<<<<<<< HEAD
-        var runtimeMeshesNyName = model._runtime.meshesByName;
-=======
         var runtimeMeshesByName = model._runtime.meshesByName;
->>>>>>> 658a3ee6
 
         var debugShowBoundingVolume = model.debugShowBoundingVolume;
 
@@ -3001,11 +2874,7 @@
                     primitive : defaultValue(model.pickPrimitive, model),
                     id : model.id,
                     node : runtimeNode.publicNode,
-<<<<<<< HEAD
-                    mesh : runtimeMeshesNyName[mesh.name]
-=======
                     mesh : runtimeMeshesByName[mesh.name]
->>>>>>> 658a3ee6
                 };
 
                 var command = new DrawCommand({
@@ -3174,14 +3043,9 @@
                 createVertexArrays(model, context);
             }
         } else {
-<<<<<<< HEAD
             createDecompressedViews(model, context);
             createBuffers(model, frameState); // using glTF bufferViews
             createPrograms(model, frameState);
-=======
-            createBuffers(model, context); // using glTF bufferViews
-            createPrograms(model, context);
->>>>>>> 658a3ee6
             createSamplers(model, context);
             loadTexturesFromBufferViews(model);
             createTextures(model, frameState);
@@ -3618,12 +3482,9 @@
         var justLoaded = false;
 
         if (this._state === ModelState.LOADING) {
-<<<<<<< HEAD
             if(loadResources.decompressionInFlight){
                 return;
             }
-=======
->>>>>>> 658a3ee6
             // Create WebGL resources as buffers/shaders/textures are downloaded
             createResources(this, frameState);
 
@@ -3726,11 +3587,7 @@
         // want to be able to progressively load models when they are not shown,
         // and then have them visible immediately when show is set to true.
         if (show && !this._ignoreCommands) {
-<<<<<<< HEAD
-// PERFORMANCE_IDEA: This is terrible
-=======
             // PERFORMANCE_IDEA: This is terrible
->>>>>>> 658a3ee6
             var commandList = frameState.commandList;
             var passes = frameState.passes;
             var nodeCommands = this._nodeCommands;

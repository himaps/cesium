--- conflicted
+++ resolved
@@ -302,309 +302,6 @@
         });
     }
 
-<<<<<<< HEAD
-=======
-    function addPickColorAttribute(primitive, instances, context) {
-        var length = instances.length;
-
-        for (var i = 0; i < length; ++i) {
-            var instance = instances[i];
-            var geometry = instance.geometry;
-            var attributes = geometry.attributes;
-            var positionAttr = attributes.position;
-            var numberOfComponents = 4 * (positionAttr.values.length / positionAttr.componentsPerAttribute);
-
-            attributes.pickColor = new GeometryAttribute({
-                componentDatatype : ComponentDatatype.UNSIGNED_BYTE,
-                componentsPerAttribute : 4,
-                normalize : true,
-                values : new Uint8Array(numberOfComponents)
-            });
-
-            var pickId = context.createPickId(defaultValue(instance.id, primitive));
-            primitive._pickIds.push(pickId);
-
-            var pickColor = pickId.color;
-            var red = Color.floatToByte(pickColor.red);
-            var green = Color.floatToByte(pickColor.green);
-            var blue = Color.floatToByte(pickColor.blue);
-            var alpha = Color.floatToByte(pickColor.alpha);
-            var values = attributes.pickColor.values;
-
-            for (var j = 0; j < numberOfComponents; j += 4) {
-                values[j] = red;
-                values[j + 1] = green;
-                values[j + 2] = blue;
-                values[j + 3] = alpha;
-            }
-        }
-    }
-
-    function transformToWorldCoordinates(primitive, instances) {
-        var toWorld = !primitive._allow3DOnly;
-        var length = instances.length;
-        var i;
-
-        if (!toWorld && (length > 1)) {
-            var modelMatrix = instances[0].modelMatrix;
-
-            for (i = 1; i < length; ++i) {
-                if (!Matrix4.equals(modelMatrix, instances[i].modelMatrix)) {
-                    toWorld = true;
-                    break;
-                }
-            }
-        }
-
-        if (toWorld) {
-            for (i = 0; i < length; ++i) {
-                GeometryPipeline.transformToWorldCoordinates(instances[i]);
-            }
-        } else {
-            // Leave geometry in local coordinate system; auto update model-matrix.
-            Matrix4.clone(instances[0].modelMatrix, primitive.modelMatrix);
-        }
-    }
-
-    function getCommonPerInstanceAttributeNames(instances) {
-        var length = instances.length;
-
-        var attributesInAllInstances = [];
-        var attributes0 = instances[0].attributes;
-        var name;
-
-        for (name in attributes0) {
-            if (attributes0.hasOwnProperty(name)) {
-                var attribute = attributes0[name];
-                var inAllInstances = true;
-
-                // Does this same attribute exist in all instances?
-                for (var i = 1; i < length; ++i) {
-                    var otherAttribute = instances[i].attributes[name];
-
-                    if ((!defined(otherAttribute)) ||
-                        (attribute.componentDatatype !== otherAttribute.componentDatatype) ||
-                        (attribute.componentsPerAttribute !== otherAttribute.componentsPerAttribute) ||
-                        (attribute.normalize !== otherAttribute.normalize)) {
-
-                        inAllInstances = false;
-                        break;
-                    }
-                }
-
-                if (inAllInstances) {
-                    attributesInAllInstances.push(name);
-                }
-            }
-        }
-
-        return attributesInAllInstances;
-    }
-
-    function addPerInstanceAttributes(primitive, instances, names) {
-        var length = instances.length;
-        for (var i = 0; i < length; ++i) {
-            var instance = instances[i];
-            var instanceAttributes = instance.attributes;
-            var geometry = instance.geometry;
-            var numberOfVertices = Geometry.computeNumberOfVertices(geometry);
-
-            var namesLength = names.length;
-            for (var j = 0; j < namesLength; ++j) {
-                var name = names[j];
-                var attribute = instanceAttributes[name];
-                var componentDatatype = attribute.componentDatatype;
-                var value = attribute.value;
-                var componentsPerAttribute = value.length;
-
-                var buffer = componentDatatype.createTypedArray(numberOfVertices * componentsPerAttribute);
-                for (var k = 0; k < numberOfVertices; ++k) {
-                    buffer.set(value, k * componentsPerAttribute);
-                }
-
-                geometry.attributes[name] = new GeometryAttribute({
-                    componentDatatype : componentDatatype,
-                    componentsPerAttribute : componentsPerAttribute,
-                    normalize : attribute.normalize,
-                    values : buffer
-                });
-            }
-        }
-    }
-
-    // PERFORMANCE_IDEA:  Move pipeline to a web-worker.
-    function geometryPipeline(primitive, instances, context, projection) {
-        var length = instances.length;
-        var primitiveType = instances[0].geometry.primitiveType;
-        for (var i = 1; i < length; ++i) {
-            if (instances[i].geometry.primitiveType !== primitiveType) {
-                throw new DeveloperError('All instance geometries must have the same primitiveType.');
-            }
-        }
-
-        // Unify to world coordinates before combining.
-        transformToWorldCoordinates(primitive, instances);
-
-        // Clip to IDL
-        if (!primitive._allow3DOnly) {
-            for (i = 0; i < length; ++i) {
-                GeometryPipeline.wrapLongitude(instances[i].geometry);
-            }
-        }
-
-        // Add pickColor attribute for picking individual instances
-        addPickColorAttribute(primitive, instances, context);
-
-        // add attributes to the geometry for each per-instance attribute
-        var perInstanceAttributeNames = getCommonPerInstanceAttributeNames(instances);
-        addPerInstanceAttributes(primitive, instances, perInstanceAttributeNames);
-
-        // Optimize for vertex shader caches
-        if (primitive._vertexCacheOptimize) {
-            for (i = 0; i < length; ++i) {
-                GeometryPipeline.reorderForPostVertexCache(instances[i].geometry);
-                GeometryPipeline.reorderForPreVertexCache(instances[i].geometry);
-            }
-        }
-
-        // Combine into single geometry for better rendering performance.
-        var geometry = GeometryPipeline.combine(instances);
-
-        // Split positions for GPU RTE
-        if (!primitive._allow3DOnly) {
-            // Compute 2D positions
-            GeometryPipeline.projectTo2D(geometry, projection);
-
-            GeometryPipeline.encodeAttribute(geometry, 'position3D', 'position3DHigh', 'position3DLow');
-            GeometryPipeline.encodeAttribute(geometry, 'position2D', 'position2DHigh', 'position2DLow');
-        } else {
-            GeometryPipeline.encodeAttribute(geometry, 'position', 'position3DHigh', 'position3DLow');
-        }
-
-        if (!context.getElementIndexUint()) {
-            // Break into multiple geometries to fit within unsigned short indices if needed
-            return GeometryPipeline.fitToUnsignedShortIndices(geometry);
-        }
-
-        // Unsigned int indices are supported.  No need to break into multiple geometries.
-        return [geometry];
-    }
-
-    function createPerInstanceVAAttributes(context, geometry, attributeIndices, names) {
-        var vaAttributes = [];
-
-        var bufferUsage = BufferUsage.DYNAMIC_DRAW;
-        var attributes = geometry.attributes;
-
-        var length = names.length;
-        for (var i = 0; i < length; ++i) {
-            var name = names[i];
-            var attribute = attributes[name];
-
-            var componentDatatype = attribute.componentDatatype;
-            if (componentDatatype === ComponentDatatype.DOUBLE) {
-                componentDatatype = ComponentDatatype.FLOAT;
-            }
-
-            var vertexBuffer = context.createVertexBuffer(componentDatatype.createTypedArray(attribute.values), bufferUsage);
-            vaAttributes.push({
-                index : attributeIndices[name],
-                vertexBuffer : vertexBuffer,
-                componentDatatype : componentDatatype,
-                componentsPerAttribute : attribute.componentsPerAttribute,
-                normalize : attribute.normalize
-            });
-
-            delete attributes[name];
-        }
-
-        return vaAttributes;
-    }
-
-    function computePerInstanceAttributeIndices(instances, vertexArrays, attributeIndices) {
-        var ids = [];
-        var indices = [];
-
-        var names = getCommonPerInstanceAttributeNames(instances);
-        var length = instances.length;
-        var offsets = {};
-        var vaIndices = {};
-
-        for (var i = 0; i < length; ++i) {
-            var instance = instances[i];
-            var numberOfVertices = Geometry.computeNumberOfVertices(instance.geometry);
-
-            var namesLength = names.length;
-            for (var j = 0; j < namesLength; ++j) {
-                var name = names[j];
-                var index = attributeIndices[name];
-
-                var tempVertexCount = numberOfVertices;
-                while (tempVertexCount > 0) {
-                    var vaIndex = defaultValue(vaIndices[name], 0);
-                    var va = vertexArrays[vaIndex];
-                    var vaLength = va.getNumberOfAttributes();
-
-                    var attribute;
-                    for (var k = 0; k < vaLength; ++k) {
-                        attribute = va.getAttribute(k);
-                        if (attribute.index === index) {
-                            break;
-                        }
-                    }
-
-                    if (!defined(ids[i])) {
-                        ids[i] = instance.id;
-                    }
-
-                    if (!defined(indices[i])) {
-                        indices[i] = {};
-                    }
-
-                    if (!defined(indices[i][name])) {
-                        indices[i][name] = {
-                            dirty : false,
-                            value : instance.attributes[name].value,
-                            indices : []
-                        };
-                    }
-
-                    var size = attribute.vertexBuffer.getSizeInBytes() / attribute.componentDatatype.sizeInBytes;
-                    size /= attribute.componentsPerAttribute;
-                    var offset = defaultValue(offsets[name], 0);
-
-                    var count;
-                    if (offset + tempVertexCount < size) {
-                        count = tempVertexCount;
-                        indices[i][name].indices.push({
-                            attribute : attribute,
-                            offset : offset,
-                            count : count
-                        });
-                        offsets[name] = offset + tempVertexCount;
-                    } else {
-                        count = size - offset;
-                        indices[i][name].indices.push({
-                            attribute : attribute,
-                            offset : offset,
-                            count : count
-                        });
-                        offsets[name] = 0;
-                        vaIndices[name] = vaIndex + 1;
-                    }
-
-                    tempVertexCount -= count;
-                }
-            }
-        }
-
-        return {
-            ids : ids,
-            indices : indices
-        };
-    }
-
->>>>>>> ec4acb35
     function createColumbusViewShader(primitive, vertexShaderSource) {
         var attributes;
         if (!primitive._allow3DOnly) {
@@ -835,13 +532,7 @@
             var vaAttributes = this._vaAttributes;
 
 
-<<<<<<< HEAD
             this._boundingSphere = BoundingSphere.clone(geometries[0].boundingSphere);
-            if (!this._allow3DOnly && typeof this._boundingSphere !== 'undefined') {
-=======
-            this._boundingSphere = geometries[0].boundingSphere;
-            if (!this._allow3DOnly && defined(this._boundingSphere)) {
->>>>>>> ec4acb35
                 this._boundingSphere2D = BoundingSphere.projectTo2D(this._boundingSphere, projection);
             }
 
@@ -1051,11 +742,7 @@
             throw new DeveloperError('id is required');
         }
 
-<<<<<<< HEAD
         if (typeof this._perInstanceAttributeIndices === 'undefined') {
-=======
-        if (!defined(this._perInstanceAttributes)) {
->>>>>>> ec4acb35
             throw new DeveloperError('must call update before calling getGeometryInstanceAttributes');
         }
 

/*global define*/
define([
        './BoundingSphere',
        './Cartesian3',
        './ComponentDatatype',
        './CornerType',
        './CorridorGeometryLibrary',
        './defaultValue',
        './defined',
        './DeveloperError',
        './Ellipsoid',
        './Geometry',
        './GeometryAttribute',
        './GeometryAttributes',
        './IndexDatatype',
        './Math',
        './PolylinePipeline',
        './PrimitiveType',
        './VertexFormat'
    ], function(
        BoundingSphere,
        Cartesian3,
        ComponentDatatype,
        CornerType,
        CorridorGeometryLibrary,
        defaultValue,
        defined,
        DeveloperError,
        Ellipsoid,
        Geometry,
        GeometryAttribute,
        GeometryAttributes,
        IndexDatatype,
        CesiumMath,
        PolylinePipeline,
        PrimitiveType,
        VertexFormat) {
    "use strict";

    var cartesian1 = new Cartesian3();
    var cartesian2 = new Cartesian3();
    var cartesian3 = new Cartesian3();
    var cartesian4 = new Cartesian3();
    var cartesian5 = new Cartesian3();
    var cartesian6 = new Cartesian3();

    var scratch1 = new Cartesian3();
    var scratch2 = new Cartesian3();

    function addNormals(attr, normal, left, front, back, vertexFormat) {
        var normals = attr.normals;
        var tangents = attr.tangents;
        var binormals = attr.binormals;
        var forward = Cartesian3.normalize(Cartesian3.cross(left, normal, scratch1), scratch1);
        if (vertexFormat.normal) {
            CorridorGeometryLibrary.addAttribute(normals, normal, front, back);
        }
        if (vertexFormat.binormal) {
            CorridorGeometryLibrary.addAttribute(binormals, left, front, back);
        }
        if (vertexFormat.tangent) {
            CorridorGeometryLibrary.addAttribute(tangents, forward, front, back);
        }
    }

    function combine(computedPositions, vertexFormat, ellipsoid) {
        var positions = computedPositions.positions;
        var corners = computedPositions.corners;
        var endPositions = computedPositions.endPositions;
        var computedLefts = computedPositions.lefts;
        var computedNormals = computedPositions.normals;
        var attributes = new GeometryAttributes();
        var corner;
        var leftCount = 0;
        var rightCount = 0;
        var i;
        var indicesLength = 0;
        var length;
        for (i = 0; i < positions.length; i += 2) {
            length = positions[i].length - 3;
            leftCount += length; //subtracting 3 to account for duplicate points at corners
            indicesLength += length*2;
            rightCount += positions[i + 1].length - 3;
        }
        leftCount += 3; //add back count for end positions
        rightCount += 3;
        for (i = 0; i < corners.length; i++) {
            corner = corners[i];
            var leftSide = corners[i].leftPositions;
            if (defined(leftSide)) {
                length = leftSide.length;
                leftCount += length;
                indicesLength += length;
            } else {
                length = corners[i].rightPositions.length;
                rightCount += length;
                indicesLength += length;
            }
        }

        var addEndPositions = defined(endPositions);
        var endPositionLength;
        if (addEndPositions) {
            endPositionLength = endPositions[0].length - 3;
            leftCount += endPositionLength;
            rightCount += endPositionLength;
            endPositionLength /= 3;
            indicesLength += endPositionLength * 6;
        }
        var size = leftCount + rightCount;
        var finalPositions = new Float64Array(size);
        var normals = (vertexFormat.normal) ? new Float32Array(size) : undefined;
        var tangents = (vertexFormat.tangent) ? new Float32Array(size) : undefined;
        var binormals = (vertexFormat.binormal) ? new Float32Array(size) : undefined;
        var attr = {
            normals : normals,
            tangents : tangents,
            binormals : binormals
        };
        var front = 0;
        var back = size - 1;
        var UL, LL, UR, LR;
        var normal = cartesian1;
        var left = cartesian2;
        var rightPos, leftPos;
        var halfLength = endPositionLength / 2;

        var indices = IndexDatatype.createTypedArray(size / 3, indicesLength);
        var index = 0;
        if (addEndPositions) { // add rounded end
            leftPos = cartesian3;
            rightPos = cartesian4;
            var firstEndPositions = endPositions[0];
            normal = Cartesian3.fromArray(computedNormals, 0, normal);
            left = Cartesian3.fromArray(computedLefts, 0, left);
            for (i = 0; i < halfLength; i++) {
                leftPos = Cartesian3.fromArray(firstEndPositions, (halfLength - 1 - i) * 3, leftPos);
                rightPos = Cartesian3.fromArray(firstEndPositions, (halfLength + i) * 3, rightPos);
                CorridorGeometryLibrary.addAttribute(finalPositions, rightPos, front);
                CorridorGeometryLibrary.addAttribute(finalPositions, leftPos, undefined, back);
                addNormals(attr, normal, left, front, back, vertexFormat);

                LL = front / 3;
                LR = LL + 1;
                UL = (back - 2) / 3;
                UR = UL - 1;
                indices[index++] = UL;
                indices[index++] = LL;
                indices[index++] = UR;
                indices[index++] = UR;
                indices[index++] = LL;
                indices[index++] = LR;

                front += 3;
                back -= 3;
            }
        }

        var posIndex = 0;
        var compIndex = 0;
        var rightEdge = positions[posIndex++]; //add first two edges
        var leftEdge = positions[posIndex++];
        finalPositions.set(rightEdge, front);
        finalPositions.set(leftEdge, back - leftEdge.length + 1);

        left = Cartesian3.fromArray(computedLefts, compIndex, left);
        var rightNormal;
        var leftNormal;
        length = leftEdge.length - 3;
        for (i = 0; i < length; i += 3) {
            rightNormal = ellipsoid.geodeticSurfaceNormal(Cartesian3.fromArray(rightEdge, i, scratch1), scratch1);
            leftNormal = ellipsoid.geodeticSurfaceNormal(Cartesian3.fromArray(leftEdge, length - i, scratch2), scratch2);
            normal = Cartesian3.normalize(Cartesian3.add(rightNormal, leftNormal, normal), normal);
            addNormals(attr, normal, left, front, back, vertexFormat);

            LL = front / 3;
            LR = LL + 1;
            UL = (back - 2) / 3;
            UR = UL - 1;
            indices[index++] = UL;
            indices[index++] = LL;
            indices[index++] = UR;
            indices[index++] = UR;
            indices[index++] = LL;
            indices[index++] = LR;

            front += 3;
            back -= 3;
        }

        rightNormal = ellipsoid.geodeticSurfaceNormal(Cartesian3.fromArray(rightEdge, length, scratch1), scratch1);
        leftNormal = ellipsoid.geodeticSurfaceNormal(Cartesian3.fromArray(leftEdge, length, scratch2), scratch2);
        normal = Cartesian3.normalize(Cartesian3.add(rightNormal, leftNormal, normal), normal);
        compIndex += 3;
        for (i = 0; i < corners.length; i++) {
            var j;
            corner = corners[i];
            var l = corner.leftPositions;
            var r = corner.rightPositions;
            var pivot;
            var start;
            var outsidePoint = cartesian6;
            var previousPoint = cartesian3;
            var nextPoint = cartesian4;
            normal = Cartesian3.fromArray(computedNormals, compIndex, normal);
            if (defined(l)) {
                addNormals(attr, normal, left, undefined, back, vertexFormat);
                back -= 3;
                pivot = LR;
                start = UR;
                for (j = 0; j < l.length / 3; j++) {
                    outsidePoint = Cartesian3.fromArray(l, j * 3, outsidePoint);
                    indices[index++] = pivot;
                    indices[index++] = start - j - 1;
                    indices[index++] = start - j;
                    CorridorGeometryLibrary.addAttribute(finalPositions, outsidePoint, undefined, back);
                    previousPoint = Cartesian3.fromArray(finalPositions, (start - j - 1) * 3, previousPoint);
                    nextPoint = Cartesian3.fromArray(finalPositions, pivot * 3, nextPoint);
                    left = Cartesian3.normalize(Cartesian3.subtract(previousPoint, nextPoint, left), left);
                    addNormals(attr, normal, left, undefined, back, vertexFormat);
                    back -= 3;
                }
                outsidePoint = Cartesian3.fromArray(finalPositions, pivot * 3, outsidePoint);
                previousPoint = Cartesian3.subtract(Cartesian3.fromArray(finalPositions, (start) * 3, previousPoint), outsidePoint, previousPoint);
                nextPoint = Cartesian3.subtract(Cartesian3.fromArray(finalPositions, (start - j) * 3, nextPoint), outsidePoint, nextPoint);
                left = Cartesian3.normalize(Cartesian3.add(previousPoint, nextPoint, left), left);
                addNormals(attr, normal, left, front, undefined, vertexFormat);
                front += 3;
            } else {
                addNormals(attr, normal, left, front, undefined, vertexFormat);
                front += 3;
                pivot = UR;
                start = LR;
                for (j = 0; j < r.length / 3; j++) {
                    outsidePoint = Cartesian3.fromArray(r, j * 3, outsidePoint);
                    indices[index++] = pivot;
                    indices[index++] = start + j;
                    indices[index++] = start + j + 1;
                    CorridorGeometryLibrary.addAttribute(finalPositions, outsidePoint, front);
                    previousPoint = Cartesian3.fromArray(finalPositions, pivot * 3, previousPoint);
                    nextPoint = Cartesian3.fromArray(finalPositions, (start + j) * 3, nextPoint);
                    left = Cartesian3.normalize(Cartesian3.subtract(previousPoint, nextPoint, left), left);
                    addNormals(attr, normal, left, front, undefined, vertexFormat);
                    front += 3;
                }
                outsidePoint = Cartesian3.fromArray(finalPositions, pivot * 3, outsidePoint);
                previousPoint = Cartesian3.subtract(Cartesian3.fromArray(finalPositions, (start + j) * 3, previousPoint), outsidePoint, previousPoint);
                nextPoint = Cartesian3.subtract(Cartesian3.fromArray(finalPositions, start * 3, nextPoint), outsidePoint, nextPoint);
                left = Cartesian3.normalize(Cartesian3.negate(Cartesian3.add(nextPoint, previousPoint, left), left), left);
                addNormals(attr, normal, left, undefined, back, vertexFormat);
                back -= 3;
            }
            rightEdge = positions[posIndex++];
            leftEdge = positions[posIndex++];
            rightEdge.splice(0, 3); //remove duplicate points added by corner
            leftEdge.splice(leftEdge.length - 3, 3);
            finalPositions.set(rightEdge, front);
            finalPositions.set(leftEdge, back - leftEdge.length + 1);
            length = leftEdge.length - 3;

            compIndex += 3;
            left = Cartesian3.fromArray(computedLefts, compIndex, left);
            for (j = 0; j < leftEdge.length; j += 3) {
                rightNormal = ellipsoid.geodeticSurfaceNormal(Cartesian3.fromArray(rightEdge, j, scratch1), scratch1);
                leftNormal = ellipsoid.geodeticSurfaceNormal(Cartesian3.fromArray(leftEdge, length - j, scratch2), scratch2);
                normal = Cartesian3.normalize(Cartesian3.add(rightNormal, leftNormal, normal), normal);
                addNormals(attr, normal, left, front, back, vertexFormat);

                LR = front / 3;
                LL = LR - 1;
                UR = (back - 2) / 3;
                UL = UR + 1;
                indices[index++] = UL;
                indices[index++] = LL;
                indices[index++] = UR;
                indices[index++] = UR;
                indices[index++] = LL;
                indices[index++] = LR;

                front += 3;
                back -= 3;
            }
            front -= 3;
            back += 3;
        }
        normal = Cartesian3.fromArray(computedNormals, computedNormals.length - 3, normal);
        addNormals(attr, normal, left, front, back, vertexFormat);

        if (addEndPositions) { // add rounded end
            front += 3;
            back -= 3;
            leftPos = cartesian3;
            rightPos = cartesian4;
            var lastEndPositions = endPositions[1];
            for (i = 0; i < halfLength; i++) {
                leftPos = Cartesian3.fromArray(lastEndPositions, (endPositionLength - i - 1) * 3, leftPos);
                rightPos = Cartesian3.fromArray(lastEndPositions, i * 3, rightPos);
                CorridorGeometryLibrary.addAttribute(finalPositions, leftPos, undefined, back);
                CorridorGeometryLibrary.addAttribute(finalPositions, rightPos, front);
                addNormals(attr, normal, left, front, back, vertexFormat);

                LR = front / 3;
                LL = LR - 1;
                UR = (back - 2) / 3;
                UL = UR + 1;
                indices[index++] = UL;
                indices[index++] = LL;
                indices[index++] = UR;
                indices[index++] = UR;
                indices[index++] = LL;
                indices[index++] = LR;

                front += 3;
                back -= 3;
            }
        }

        attributes.position = new GeometryAttribute({
            componentDatatype : ComponentDatatype.DOUBLE,
            componentsPerAttribute : 3,
            values : finalPositions
        });

        if (vertexFormat.st) {
            var st = new Float32Array(size / 3 * 2);
            var rightSt;
            var leftSt;
            var stIndex = 0;
            if (addEndPositions) {
                leftCount /= 3;
                rightCount /= 3;
                var theta = Math.PI / (endPositionLength + 1);
                leftSt = 1 / (leftCount - endPositionLength + 1);
                rightSt = 1 / (rightCount - endPositionLength + 1);
                var a;
                var halfEndPos = endPositionLength / 2;
                for (i = halfEndPos + 1; i < endPositionLength + 1; i++) { // lower left rounded end
                    a = CesiumMath.PI_OVER_TWO + theta * i;
                    st[stIndex++] = rightSt * (1 + Math.cos(a));
                    st[stIndex++] = 0.5 * (1 + Math.sin(a));
                }
                for (i = 1; i < rightCount - endPositionLength + 1; i++) { // bottom edge
                    st[stIndex++] = i * rightSt;
                    st[stIndex++] = 0;
                }
                for (i = endPositionLength; i > halfEndPos; i--) { // lower right rounded end
                    a = CesiumMath.PI_OVER_TWO - i * theta;
                    st[stIndex++] = 1 - rightSt * (1 + Math.cos(a));
                    st[stIndex++] = 0.5 * (1 + Math.sin(a));
                }
                for (i = halfEndPos; i > 0; i--) { // upper right rounded end
                    a = CesiumMath.PI_OVER_TWO - theta * i;
                    st[stIndex++] = 1 - leftSt * (1 + Math.cos(a));
                    st[stIndex++] = 0.5 * (1 + Math.sin(a));
                }
                for (i = leftCount - endPositionLength; i > 0; i--) { // top edge
                    st[stIndex++] = i * leftSt;
                    st[stIndex++] = 1;
                }
                for (i = 1; i < halfEndPos + 1; i++) { // upper left rounded end
                    a = CesiumMath.PI_OVER_TWO + theta * i;
                    st[stIndex++] = leftSt * (1 + Math.cos(a));
                    st[stIndex++] = 0.5 * (1 + Math.sin(a));
                }
            } else {
                leftCount /= 3;
                rightCount /= 3;
                leftSt = 1 / (leftCount - 1);
                rightSt = 1 / (rightCount - 1);
                for (i = 0; i < rightCount; i++) { // bottom edge
                    st[stIndex++] = i * rightSt;
                    st[stIndex++] = 0;
                }
                for (i = leftCount; i > 0; i--) { // top edge
                    st[stIndex++] = (i - 1) * leftSt;
                    st[stIndex++] = 1;
                }
            }

            attributes.st = new GeometryAttribute({
                componentDatatype : ComponentDatatype.FLOAT,
                componentsPerAttribute : 2,
                values : st
            });
        }

        if (vertexFormat.normal) {
            attributes.normal = new GeometryAttribute({
                componentDatatype : ComponentDatatype.FLOAT,
                componentsPerAttribute : 3,
                values : attr.normals
            });
        }

        if (vertexFormat.tangent) {
            attributes.tangent = new GeometryAttribute({
                componentDatatype : ComponentDatatype.FLOAT,
                componentsPerAttribute : 3,
                values : attr.tangents
            });
        }

        if (vertexFormat.binormal) {
            attributes.binormal = new GeometryAttribute({
                componentDatatype : ComponentDatatype.FLOAT,
                componentsPerAttribute : 3,
                values : attr.binormals
            });
        }

        return {
            attributes : attributes,
            indices : indices
        };
    }

    function extrudedAttributes(attributes, vertexFormat) {
        if (!vertexFormat.normal && !vertexFormat.binormal && !vertexFormat.tangent && !vertexFormat.st) {
            return attributes;
        }
        var positions = attributes.position.values;
        var topNormals;
        var topBinormals;
        if (vertexFormat.normal || vertexFormat.binormal) {
            topNormals = attributes.normal.values;
            topBinormals = attributes.binormal.values;
        }
        var size = attributes.position.values.length / 18;
        var threeSize = size * 3;
        var twoSize = size * 2;
        var sixSize = threeSize * 2;
        var i;
        if (vertexFormat.normal || vertexFormat.binormal || vertexFormat.tangent) {
            var normals = (vertexFormat.normal) ? new Float32Array(threeSize * 6) : undefined;
            var binormals = (vertexFormat.binormal) ? new Float32Array(threeSize * 6) : undefined;
            var tangents = (vertexFormat.tangent) ? new Float32Array(threeSize * 6) : undefined;
            var topPosition = cartesian1;
            var bottomPosition = cartesian2;
            var previousPosition = cartesian3;
            var normal = cartesian4;
            var tangent = cartesian5;
            var binormal = cartesian6;
            var attrIndex = sixSize;
            for (i = 0; i < threeSize; i += 3) {
                var attrIndexOffset = attrIndex + sixSize;
                topPosition      = Cartesian3.fromArray(positions, i, topPosition);
                bottomPosition   = Cartesian3.fromArray(positions, i + threeSize, bottomPosition);
                previousPosition = Cartesian3.fromArray(positions, (i + 3) % threeSize, previousPosition);
                bottomPosition   = Cartesian3.subtract(bottomPosition,   topPosition, bottomPosition);
                previousPosition = Cartesian3.subtract(previousPosition, topPosition, previousPosition);
                normal = Cartesian3.normalize(Cartesian3.cross(bottomPosition, previousPosition, normal), normal);
                if (vertexFormat.normal) {
                    CorridorGeometryLibrary.addAttribute(normals, normal, attrIndexOffset);
                    CorridorGeometryLibrary.addAttribute(normals, normal, attrIndexOffset + 3);
                    CorridorGeometryLibrary.addAttribute(normals, normal, attrIndex);
                    CorridorGeometryLibrary.addAttribute(normals, normal, attrIndex + 3);
                }
                if (vertexFormat.tangent || vertexFormat.binormal) {
                    binormal = Cartesian3.fromArray(topNormals, i, binormal);
                    if (vertexFormat.binormal) {
                        CorridorGeometryLibrary.addAttribute(binormals, binormal, attrIndexOffset);
                        CorridorGeometryLibrary.addAttribute(binormals, binormal, attrIndexOffset + 3);
                        CorridorGeometryLibrary.addAttribute(binormals, binormal, attrIndex);
                        CorridorGeometryLibrary.addAttribute(binormals, binormal, attrIndex + 3);
                    }

                    if (vertexFormat.tangent) {
                        tangent = Cartesian3.normalize(Cartesian3.cross(binormal, normal, tangent), tangent);
                        CorridorGeometryLibrary.addAttribute(tangents, tangent, attrIndexOffset);
                        CorridorGeometryLibrary.addAttribute(tangents, tangent, attrIndexOffset + 3);
                        CorridorGeometryLibrary.addAttribute(tangents, tangent, attrIndex);
                        CorridorGeometryLibrary.addAttribute(tangents, tangent, attrIndex + 3);
                    }
                }
                attrIndex += 6;
            }

            if (vertexFormat.normal) {
                normals.set(topNormals); //top
                for (i = 0; i < threeSize; i += 3) { //bottom normals
                    normals[i + threeSize] = -topNormals[i];
                    normals[i + threeSize + 1] = -topNormals[i + 1];
                    normals[i + threeSize + 2] = -topNormals[i + 2];
                }
                attributes.normal.values = normals;
            } else {
                attributes.normal = undefined;
            }

            if (vertexFormat.binormal) {
                binormals.set(topBinormals); //top
                binormals.set(topBinormals, threeSize); //bottom
                attributes.binormal.values = binormals;
            } else {
                attributes.binormal = undefined;
            }

            if (vertexFormat.tangent) {
                var topTangents = attributes.tangent.values;
                tangents.set(topTangents); //top
                tangents.set(topTangents, threeSize); //bottom
                attributes.tangent.values = tangents;
            }
        }
        if (vertexFormat.st) {
            var topSt = attributes.st.values;
            var st = new Float32Array(twoSize * 6);
            st.set(topSt); //top
            st.set(topSt, twoSize); //bottom
            var index = twoSize * 2;

            for ( var j = 0; j < 2; j++) {
                st[index++] = topSt[0];
                st[index++] = topSt[1];
                for (i = 2; i < twoSize; i += 2) {
                    var s = topSt[i];
                    var t = topSt[i + 1];
                    st[index++] = s;
                    st[index++] = t;
                    st[index++] = s;
                    st[index++] = t;
                }
                st[index++] = topSt[0];
                st[index++] = topSt[1];
            }
            attributes.st.values = st;
        }

        return attributes;
    }

    function addWallPositions(positions, index, wallPositions) {
        wallPositions[index++] = positions[0];
        wallPositions[index++] = positions[1];
        wallPositions[index++] = positions[2];
        for ( var i = 3; i < positions.length; i += 3) {
            var x = positions[i];
            var y = positions[i + 1];
            var z = positions[i + 2];
            wallPositions[index++] = x;
            wallPositions[index++] = y;
            wallPositions[index++] = z;
            wallPositions[index++] = x;
            wallPositions[index++] = y;
            wallPositions[index++] = z;
        }
        wallPositions[index++] = positions[0];
        wallPositions[index++] = positions[1];
        wallPositions[index++] = positions[2];

        return wallPositions;
    }

    function computePositionsExtruded(params, vertexFormat) {
        var topVertexFormat = new VertexFormat({
            position : vertexFormat.positon,
            normal : (vertexFormat.normal || vertexFormat.binormal),
            tangent : vertexFormat.tangent,
            binormal : (vertexFormat.normal || vertexFormat.binormal),
            st : vertexFormat.st
        });
        var ellipsoid = params.ellipsoid;
        var computedPositions = CorridorGeometryLibrary.computePositions(params);
        var attr = combine(computedPositions, topVertexFormat, ellipsoid);
        var height = params.height;
        var extrudedHeight = params.extrudedHeight;
        var attributes = attr.attributes;
        var indices = attr.indices;
        var positions = attributes.position.values;
        var length = positions.length;
        var newPositions = new Float64Array(length * 6);
        var extrudedPositions = new Float64Array(length);
        extrudedPositions.set(positions);
        var wallPositions = new Float64Array(length * 4);

        positions = CorridorGeometryLibrary.scaleToGeodeticHeight(positions, height, ellipsoid, positions);
        wallPositions = addWallPositions(positions, 0, wallPositions);
        extrudedPositions = CorridorGeometryLibrary.scaleToGeodeticHeight(extrudedPositions, extrudedHeight, ellipsoid, extrudedPositions);
        wallPositions = addWallPositions(extrudedPositions, length * 2, wallPositions);
        newPositions.set(positions);
        newPositions.set(extrudedPositions, length);
        newPositions.set(wallPositions, length * 2);
        attributes.position.values = newPositions;

        length /= 3;
        var i;
        var iLength = indices.length;
        var twoLength = length + length;
        var newIndices = IndexDatatype.createTypedArray(newPositions.length / 3, iLength * 2 + twoLength * 3);
        newIndices.set(indices);
        var index = iLength;
        for (i = 0; i < iLength; i += 3) { // bottom indices
            var v0 = indices[i];
            var v1 = indices[i + 1];
            var v2 = indices[i + 2];
            newIndices[index++] = v2 + length;
            newIndices[index++] = v1 + length;
            newIndices[index++] = v0 + length;
        }

        attributes = extrudedAttributes(attributes, vertexFormat);
        var UL, LL, UR, LR;

        for (i = 0; i < twoLength; i += 2) { //wall indices
            UL = i + twoLength;
            LL = UL + twoLength;
            UR = UL + 1;
            LR = LL + 1;
            newIndices[index++] = UL;
            newIndices[index++] = LL;
            newIndices[index++] = UR;
            newIndices[index++] = UR;
            newIndices[index++] = LL;
            newIndices[index++] = LR;
        }

        return {
            attributes : attributes,
            indices : newIndices
        };
    }

    /**
     * A description of a corridor. Corridor geometry can be rendered with both {@link Primitive} and {@link GroundPrimitive}.
     *
     * @alias CorridorGeometry
     * @constructor
     *
     * @param {Object} options Object with the following properties:
     * @param {Cartesian3[]} options.positions An array of positions that define the center of the corridor.
     * @param {Number} options.width The distance between the edges of the corridor in meters.
     * @param {Ellipsoid} [options.ellipsoid=Ellipsoid.WGS84] The ellipsoid to be used as a reference.
     * @param {Number} [options.granularity=CesiumMath.RADIANS_PER_DEGREE] The distance, in radians, between each latitude and longitude. Determines the number of positions in the buffer.
     * @param {Number} [options.height=0] The distance in meters between the ellipsoid surface and the positions.
     * @param {Number} [options.extrudedHeight] The distance in meters between the ellipsoid surface and the extrusion.
     * @param {VertexFormat} [options.vertexFormat=VertexFormat.DEFAULT] The vertex attributes to be computed.
     * @param {CornerType} [options.cornerType=CornerType.ROUNDED] Determines the style of the corners.
     *
     * @see CorridorGeometry.createGeometry
     * @see Packable
     *
     * @demo {@link http://cesiumjs.org/Cesium/Apps/Sandcastle/index.html?src=Corridor.html|Cesium Sandcastle Corridor Demo}
     *
     * @example
     * var corridor = new Cesium.CorridorGeometry({
     *   vertexFormat : Cesium.VertexFormat.POSITION_ONLY,
     *   positions : Cesium.Cartesian3.fromDegreesArray([-72.0, 40.0, -70.0, 35.0]),
     *   width : 100000
     * });
     */
    var CorridorGeometry = function(options) {
        options = defaultValue(options, defaultValue.EMPTY_OBJECT);
        var positions = options.positions;
        var width = options.width;

        //>>includeStart('debug', pragmas.debug);
        if (!defined(positions)) {
            throw new DeveloperError('options.positions is required.');
        }
        if (!defined(width)) {
            throw new DeveloperError('options.width is required.');
        }
        //>>includeEnd('debug');

        this._positions = positions;
        this._ellipsoid = Ellipsoid.clone(defaultValue(options.ellipsoid, Ellipsoid.WGS84));
        this._vertexFormat = VertexFormat.clone(defaultValue(options.vertexFormat, VertexFormat.DEFAULT));
        this._width = width;
        this._height = defaultValue(options.height, 0);
        this._extrudedHeight = defaultValue(options.extrudedHeight, this._height);
        this._cornerType = defaultValue(options.cornerType, CornerType.ROUNDED);
        this._granularity = defaultValue(options.granularity, CesiumMath.RADIANS_PER_DEGREE);
        this._workerName = 'createCorridorGeometry';

        /**
         * The number of elements used to pack the object into an array.
         * @type {Number}
         */
        this.packedLength = 1 + positions.length * Cartesian3.packedLength + Ellipsoid.packedLength + VertexFormat.packedLength + 5;
    };

    /**
     * Stores the provided instance into the provided array.
     * @function
     *
     * @param {CorridorGeometry} value The value to pack.
     * @param {Number[]} array The array to pack into.
     * @param {Number} [startingIndex=0] The index into the array at which to start packing the elements.
     */
    CorridorGeometry.pack = function(value, array, startingIndex) {
        //>>includeStart('debug', pragmas.debug);
        if (!defined(value)) {
            throw new DeveloperError('value is required');
        }
        if (!defined(array)) {
            throw new DeveloperError('array is required');
        }
        //>>includeEnd('debug');

        startingIndex = defaultValue(startingIndex, 0);

        var positions = value._positions;
        var length = positions.length;
        array[startingIndex++] = length;

        for (var i = 0; i < length; ++i, startingIndex += Cartesian3.packedLength) {
            Cartesian3.pack(positions[i], array, startingIndex);
        }

        Ellipsoid.pack(value._ellipsoid, array, startingIndex);
        startingIndex += Ellipsoid.packedLength;

        VertexFormat.pack(value._vertexFormat, array, startingIndex);
        startingIndex += VertexFormat.packedLength;

        array[startingIndex++] = value._width;
        array[startingIndex++] = value._height;
        array[startingIndex++] = value._extrudedHeight;
        array[startingIndex++] = value._cornerType;
        array[startingIndex]   = value._granularity;
    };

    var scratchEllipsoid = Ellipsoid.clone(Ellipsoid.UNIT_SPHERE);
    var scratchVertexFormat = new VertexFormat();
    var scratchOptions = {
        positions : undefined,
        ellipsoid : scratchEllipsoid,
        vertexFormat : scratchVertexFormat,
        width : undefined,
        height : undefined,
        extrudedHeight : undefined,
        cornerType : undefined,
        granularity : undefined
    };

    /**
     * Retrieves an instance from a packed array.
     *
     * @param {Number[]} array The packed array.
     * @param {Number} [startingIndex=0] The starting index of the element to be unpacked.
     * @param {CorridorGeometry} [result] The object into which to store the result.
     * @returns {CorridorGeometry} The modified result parameter or a new CorridorGeometry instance if one was not provided.
     */
    CorridorGeometry.unpack = function(array, startingIndex, result) {
        //>>includeStart('debug', pragmas.debug);
        if (!defined(array)) {
            throw new DeveloperError('array is required');
        }
        //>>includeEnd('debug');

        startingIndex = defaultValue(startingIndex, 0);

        var length = array[startingIndex++];
        var positions = new Array(length);

        for (var i = 0; i < length; ++i, startingIndex += Cartesian3.packedLength) {
            positions[i] = Cartesian3.unpack(array, startingIndex);
        }

        var ellipsoid = Ellipsoid.unpack(array, startingIndex, scratchEllipsoid);
        startingIndex += Ellipsoid.packedLength;

        var vertexFormat = VertexFormat.unpack(array, startingIndex, scratchVertexFormat);
        startingIndex += VertexFormat.packedLength;

        var width = array[startingIndex++];
        var height = array[startingIndex++];
        var extrudedHeight = array[startingIndex++];
        var cornerType = array[startingIndex++];
        var granularity = array[startingIndex];

        if (!defined(result)) {
            scratchOptions.positions = positions;
            scratchOptions.width = width;
            scratchOptions.height = height;
            scratchOptions.extrudedHeight = extrudedHeight;
            scratchOptions.cornerType = cornerType;
            scratchOptions.granularity = granularity;
            return new CorridorGeometry(scratchOptions);
        }

        result._positions = positions;
        result._ellipsoid = Ellipsoid.clone(ellipsoid, result._ellipsoid);
        result._vertexFormat = VertexFormat.clone(vertexFormat, result._vertexFormat);
        result._width = width;
        result._height = height;
        result._extrudedHeight = extrudedHeight;
        result._cornerType = cornerType;
        result._granularity = granularity;

        return result;
    };

    /**
     * Computes the geometric representation of a corridor, including its vertices, indices, and a bounding sphere.
     *
     * @param {CorridorGeometry} corridorGeometry A description of the corridor.
     * @returns {Geometry|undefined} The computed vertices and indices.
     */
    CorridorGeometry.createGeometry = function(corridorGeometry) {
        var positions = corridorGeometry._positions;
        var height = corridorGeometry._height;
        var extrudedHeight = corridorGeometry._extrudedHeight;
        var extrude = (height !== extrudedHeight);

        var cleanPositions = PolylinePipeline.removeDuplicates(positions);

        if (cleanPositions.length < 2) {
            return undefined;
        }

        var ellipsoid = corridorGeometry._ellipsoid;
        var vertexFormat = corridorGeometry._vertexFormat;
        var params = {
            ellipsoid : ellipsoid,
            positions : cleanPositions,
            width : corridorGeometry._width,
            cornerType : corridorGeometry._cornerType,
            granularity : corridorGeometry._granularity,
            saveAttributes: true
        };
        var attr;
        if (extrude) {
            var h = Math.max(height, extrudedHeight);
            extrudedHeight = Math.min(height, extrudedHeight);
            height = h;
            params.height = height;
            params.extrudedHeight = extrudedHeight;
            attr = computePositionsExtruded(params, vertexFormat);
        } else {
            var computedPositions = CorridorGeometryLibrary.computePositions(params);
            attr = combine(computedPositions, vertexFormat, ellipsoid);
            attr.attributes.position.values = CorridorGeometryLibrary.scaleToGeodeticHeight(attr.attributes.position.values, height, ellipsoid, attr.attributes.position.values);
        }
        var attributes = attr.attributes;
        var boundingSphere = BoundingSphere.fromVertices(attributes.position.values, undefined, 3);
        if (!vertexFormat.position) {
            attr.attributes.position.values = undefined;
        }

        return new Geometry({
            attributes : attributes,
            indices : attr.indices,
            primitiveType : PrimitiveType.TRIANGLES,
            boundingSphere : boundingSphere
        });
    };

<<<<<<< HEAD
    CorridorGeometry._createShadowVolume = function(corridorGeometry, minHeightFunc, maxHeightFunc) {
=======
    /**
     * @private
     */
    CorridorGeometry.createShadowVolume = function(corridorGeometry, minHeightFunc, maxHeightFunc) {
>>>>>>> 7b7ae945
        var granularity = corridorGeometry._granularity;
        var ellipsoid = corridorGeometry._ellipsoid;

        var minHeight = minHeightFunc(granularity, ellipsoid);
        var maxHeight = maxHeightFunc(granularity, ellipsoid);

        return new CorridorGeometry({
            positions : corridorGeometry._positions,
            width : corridorGeometry._width,
            cornerType : corridorGeometry._cornerType,
            ellipsoid : ellipsoid,
            granularity : granularity,
            extrudedHeight : minHeight,
            height : maxHeight,
            vertexFormat : VertexFormat.POSITION_ONLY
        });
    };

    return CorridorGeometry;
});<|MERGE_RESOLUTION|>--- conflicted
+++ resolved
@@ -846,14 +846,10 @@
         });
     };
 
-<<<<<<< HEAD
-    CorridorGeometry._createShadowVolume = function(corridorGeometry, minHeightFunc, maxHeightFunc) {
-=======
     /**
      * @private
      */
     CorridorGeometry.createShadowVolume = function(corridorGeometry, minHeightFunc, maxHeightFunc) {
->>>>>>> 7b7ae945
         var granularity = corridorGeometry._granularity;
         var ellipsoid = corridorGeometry._ellipsoid;
 

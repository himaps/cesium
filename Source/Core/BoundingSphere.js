--- conflicted
+++ resolved
@@ -544,17 +544,9 @@
     /**
      * Computes a tight-fitting bounding sphere enclosing the provided array of bounding spheres.
      *
-<<<<<<< HEAD
-     * @param {BoundingSphere} boundingSpheres The array of bounding spheres.
-     * @param {BoundingSphere} [result] The object onto which to store the result.
-     * @returns {BoundingSphere} The modified result parameter or a new BoundingSphere instance if none was provided.
-     *
-     * @exception
-=======
      * @param {BoundingSphere[]} boundingSpheres The array of bounding spheres.
      * @param {BoundingSphere} [result] The object onto which to store the result.
      * @returns {BoundingSphere} The modified result parameter or a new BoundingSphere instance if none was provided.
->>>>>>> 11b6675c
      */
     BoundingSphere.fromBoundingSpheres = function(boundingSpheres, result) {
         if (!defined(result)) {

/*global define*/
define(['./Cartographic',
        './Cartesian3'
    ], function(
        Cartographic,
        Cartesian3) {
    "use strict";

    /**
     * DOC_TBA
     *
     * @exports PolylinePipeline
     */
    var PolylinePipeline = {
<<<<<<< HEAD
        /*
         * DOC_TBA
         *
         * @see PolygonPipeline.wrapLongitude
=======
        /**
         * Breaks a {@link Polyline} into segments such that it does not cross the &plusmn;180 degree meridian of an ellipsoid.
         *
         * @param {Ellipsoid} ellipsoid The ellipsoid to wrap around.
         * @param {Array} positions The polyline's Cartesian positions.
         *
         * @returns An array of polyline segment objects containing the Cartesian and {@link Cartographic} positions and indices.
         *
         * @see Polyline
         * @see PolylineCollection
         *
         * @example
         * var polylines = new PolylineCollection();
         * polylines.add(...);
         * var positions = polylines.get(0).getPositions();
         * var segments = PolylinePipeline.wrapLongitude(ellipsoid, positions);
>>>>>>> ff926fab
         */
        wrapLongitude : function(ellipsoid, positions) {
            var segments = [];

            if (positions && (positions.length > 0)) {
                var length = positions.length;

                var currentSegment = [{
                    cartesian : Cartesian3.clone(positions[0]),
                    cartographic : ellipsoid.cartesianToCartographic(positions[0]),
                    index : 0
                }];

                var prev = currentSegment[0].cartographic;

                for ( var i = 1; i < length; ++i) {
                    var cur = ellipsoid.cartesianToCartographic(positions[i]);

                    if (Math.abs(prev.longitude - cur.longitude) > Math.PI) {
                        var interpolatedLongitude = prev.longitude < 0.0 ? -Math.PI : Math.PI;
                        var longitude = cur.longitude + (2.0 * interpolatedLongitude);
                        var ratio = (interpolatedLongitude - prev.longitude) / (longitude - prev.longitude);
                        var interpolatedLatitude = prev.latitude + (cur.latitude - prev.latitude) * ratio;
                        var interpolatedHeight = prev.height + (cur.height - prev.height) * ratio;

                        currentSegment.push({
                            cartesian : ellipsoid.cartographicToCartesian(new Cartographic(interpolatedLongitude, interpolatedLatitude, interpolatedHeight)),
                            cartographic : new Cartographic(interpolatedLongitude, interpolatedLatitude, interpolatedHeight),
                            index : i
                        });
                        segments.push(currentSegment);

                        currentSegment = [];
                        currentSegment.push({
                            cartesian : ellipsoid.cartographicToCartesian(new Cartographic(-interpolatedLongitude, interpolatedLatitude, interpolatedHeight)),
                            cartographic : new Cartographic(-interpolatedLongitude, interpolatedLatitude, interpolatedHeight),
                            index : i
                        });
                    }

                    currentSegment.push({
                        cartesian : Cartesian3.clone(positions[i]),
                        cartographic : ellipsoid.cartesianToCartographic(positions[i]),
                        index : i
                    });

                    prev = cur.clone();
                }

                if (currentSegment.length > 1) {
                    segments.push(currentSegment);
                }
            }

            return segments;
        }
    };

    return PolylinePipeline;
});<|MERGE_RESOLUTION|>--- conflicted
+++ resolved
@@ -12,12 +12,6 @@
      * @exports PolylinePipeline
      */
     var PolylinePipeline = {
-<<<<<<< HEAD
-        /*
-         * DOC_TBA
-         *
-         * @see PolygonPipeline.wrapLongitude
-=======
         /**
          * Breaks a {@link Polyline} into segments such that it does not cross the &plusmn;180 degree meridian of an ellipsoid.
          *
@@ -26,6 +20,7 @@
          *
          * @returns An array of polyline segment objects containing the Cartesian and {@link Cartographic} positions and indices.
          *
+         * @see PolygonPipeline.wrapLongitude
          * @see Polyline
          * @see PolylineCollection
          *
@@ -34,7 +29,6 @@
          * polylines.add(...);
          * var positions = polylines.get(0).getPositions();
          * var segments = PolylinePipeline.wrapLongitude(ellipsoid, positions);
->>>>>>> ff926fab
          */
         wrapLongitude : function(ellipsoid, positions) {
             var segments = [];

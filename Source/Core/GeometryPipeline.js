--- conflicted
+++ resolved
@@ -984,12 +984,6 @@
                 break;
             }
 
-<<<<<<< HEAD
-            if (typeof boundingSphere === 'undefined') {
-                boundingSphere = BoundingSphere.clone(bs);
-            } else {
-                BoundingSphere.union(boundingSphere, bs, boundingSphere);
-=======
             Cartesian3.add(bs.center, center, center);
         }
 
@@ -1003,7 +997,6 @@
                 if (tempRadius > radius) {
                     radius = tempRadius;
                 }
->>>>>>> 3e6849d2
             }
         }
 

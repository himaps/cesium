/*global define*/
define([
        '../../Core/BingMapsApi',
        '../../Core/defaultValue',
        '../../Core/defined',
        '../../Core/defineProperties',
        '../../Core/DeveloperError',
        '../../Core/jsonp',
        '../../Core/Matrix4',
        '../../Core/Rectangle',
        '../../Scene/CameraFlightPath',
        '../../Scene/SceneMode',
        '../../ThirdParty/knockout',
        '../../ThirdParty/when',
        '../createCommand'
    ], function(
        BingMapsApi,
        defaultValue,
        defined,
        defineProperties,
        DeveloperError,
        jsonp,
        Matrix4,
        Rectangle,
        CameraFlightPath,
        SceneMode,
        knockout,
        when,
        createCommand) {
    "use strict";

    /**
     * The view model for the {@link Geocoder} widget.
     * @alias GeocoderViewModel
     * @constructor
     *
     * @param {Scene} options.scene The Scene instance to use.
     * @param {String} [options.url='//dev.virtualearth.net'] The base URL of the Bing Maps API.
     * @param {String} [options.key] The Bing Maps key for your application, which can be
     *        created at {@link https://www.bingmapsportal.com}.
     *        If this parameter is not provided, {@link BingMapsApi.defaultKey} is used.
     *        If {@link BingMapsApi.defaultKey} is undefined as well, a message is
     *        written to the console reminding you that you must create and supply a Bing Maps
     *        key as soon as possible.  Please do not deploy an application that uses
     *        this widget without creating a separate key for your application.
     * @param {Number} [options.flightDuration=1500] The duration of the camera flight to an entered location, in milliseconds.
     */
    var GeocoderViewModel = function(options) {
        //>>includeStart('debug', pragmas.debug);
        if (!defined(options) || !defined(options.scene)) {
            throw new DeveloperError('options.scene is required.');
        }
        //>>includeEnd('debug');

        this._url = defaultValue(options.url, '//dev.virtualearth.net/');
        if (this._url.length > 0 && this._url[this._url.length - 1] !== '/') {
            this._url += '/';
        }

        this._key = BingMapsApi.getKey(options.key);
        this._scene = options.scene;
        this._flightDuration = defaultValue(options.flightDuration, 1500);
        this._searchText = '';
        this._isSearchInProgress = false;
        this._geocodeInProgress = undefined;

        var that = this;
        this._searchCommand = createCommand(function() {
            if (that.isSearchInProgress) {
                cancelGeocode(that);
            } else {
                geocode(that);
            }
        });

        knockout.track(this, ['_searchText', '_isSearchInProgress']);

        /**
         * Gets a value indicating whether a search is currently in progress.  This property is observable.
         *
         * @type {Boolean}
         */
        this.isSearchInProgress = undefined;
        knockout.defineProperty(this, 'isSearchInProgress', {
            get : function() {
                return this._isSearchInProgress;
            }
        });

        /**
         * Gets or sets the text to search for.
         *
         * @type {String}
         */
        this.searchText = undefined;
        knockout.defineProperty(this, 'searchText', {
            get : function() {
                if (this.isSearchInProgress) {
                    return 'Searching...';
                }
                return this._searchText;
            },
            set : function(value) {
                //>>includeStart('debug', pragmas.debug);
                if (typeof value !== 'string') {
                    throw new DeveloperError('value must be a valid string.');
                }
                //>>includeEnd('debug');

                this._searchText = value;
            }
        });

        /**
         * Gets or sets the the duration of the camera flight in milliseconds.
         * A value of zero causes the camera to instantly switch to the geocoding location.
         *
         * @type {Number}
         * @default 1500
         */
        this.flightDuration = undefined;
        knockout.defineProperty(this, 'flightDuration', {
            get : function() {
                return this._flightDuration;
            },
            set : function(value) {
                //>>includeStart('debug', pragmas.debug);
                if (value < 0) {
                    throw new DeveloperError('value must be positive.');
                }
                //>>includeEnd('debug');

                this._flightDuration = value;
            }
        });
    };

    defineProperties(GeocoderViewModel.prototype, {
        /**
         * Gets the Bing maps url.
         * @memberof GeocoderViewModel.prototype
         *
         * @type {String}
         */
        url : {
            get : function() {
                return this._url;
            }
        },

        /**
         * Gets the Bing maps key.
         * @memberof GeocoderViewModel.prototype
         *
         * @type {String}
         */
        key : {
            get : function() {
                return this._key;
            }
        },

        /**
         * Gets the scene to control.
         * @memberof GeocoderViewModel.prototype
         *
         * @type {Scene}
         */
        scene : {
            get : function() {
                return this._scene;
            }
        },

        /**
         * Gets the Command that is executed when the button is clicked.
         * @memberof GeocoderViewModel.prototype
         *
         * @type {Command}
         */
        search : {
            get : function() {
                return this._searchCommand;
            }
        }
    });

    function geocode(viewModel) {
        var query = viewModel.searchText;

        if (/^\s*$/.test(query)) {
            //whitespace string
            return;
        }

        viewModel._isSearchInProgress = true;

        var promise = jsonp(viewModel._url + 'REST/v1/Locations', {
            parameters : {
                query : query,
                key : viewModel._key

            },
            callbackParameterName : 'jsonp'
        });

        var geocodeInProgress = viewModel._geocodeInProgress = when(promise, function(result) {
            if (geocodeInProgress.cancel) {
                return;
            }
            viewModel._isSearchInProgress = false;

            if (result.resourceSets.length === 0) {
                viewModel.searchText = viewModel._searchText + ' (not found)';
                return;
            }

            var resourceSet = result.resourceSets[0];
            if (resourceSet.resources.length === 0) {
                viewModel.searchText = viewModel._searchText + ' (not found)';
                return;
            }

            var resource = resourceSet.resources[0];

            viewModel._searchText = resource.name;
            var bbox = resource.bbox;
            var south = bbox[0];
            var west = bbox[1];
            var north = bbox[2];
            var east = bbox[3];
            var rectangle = Rectangle.fromDegrees(west, south, east, north);

            var camera = viewModel._scene.camera;
            var position = camera.getRectangleCameraCoordinates(rectangle);
            if (!defined(position)) {
                // This can happen during a scene mode transition.
                return;
            }

            var options = {
                destination : position,
                duration : viewModel._flightDuration,
                onComplete : function() {
                    var screenSpaceCameraController = viewModel._scene.screenSpaceCameraController;
<<<<<<< HEAD
                    screenSpaceCameraController.globe = viewModel._scene.globe;
                    screenSpaceCameraController.columbusViewMode = CameraColumbusViewMode.FREE;
=======
                    screenSpaceCameraController.ellipsoid = viewModel._ellipsoid;
>>>>>>> a2658b30
                },
                endReferenceFrame : Matrix4.IDENTITY,
                convert : false
            };

            var flight = CameraFlightPath.createAnimation(viewModel._scene, options);
            viewModel._scene.animations.add(flight);
        }, function() {
            if (geocodeInProgress.cancel) {
                return;
            }

            viewModel._isSearchInProgress = false;
            viewModel.searchText = viewModel._searchText + ' (error)';
        });
    }

    function cancelGeocode(viewModel) {
        viewModel._isSearchInProgress = false;
        if (defined(viewModel._geocodeInProgress)) {
            viewModel._geocodeInProgress.cancel = true;
            viewModel._geocodeInProgress = undefined;
        }
    }

    return GeocoderViewModel;
});<|MERGE_RESOLUTION|>--- conflicted
+++ resolved
@@ -243,12 +243,7 @@
                 duration : viewModel._flightDuration,
                 onComplete : function() {
                     var screenSpaceCameraController = viewModel._scene.screenSpaceCameraController;
-<<<<<<< HEAD
                     screenSpaceCameraController.globe = viewModel._scene.globe;
-                    screenSpaceCameraController.columbusViewMode = CameraColumbusViewMode.FREE;
-=======
-                    screenSpaceCameraController.ellipsoid = viewModel._ellipsoid;
->>>>>>> a2658b30
                 },
                 endReferenceFrame : Matrix4.IDENTITY,
                 convert : false

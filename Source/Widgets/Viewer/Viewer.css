@import url(../Animation/Animation.css);
@import url(../BaseLayerPicker/BaseLayerPicker.css);
@import url(../CesiumWidget/CesiumWidget.css);
@import url(../FullscreenButton/FullscreenButton.css);
@import url(../SceneModePicker/SceneModePicker.css);
@import url(../SvgPath/SvgPath.css);
@import url(../Timeline/Timeline.css);
@import url(../Geocoder/Geocoder.css);

.cesium-viewer {
    font-family: sans-serif;
    font-size: 16px;
    overflow: hidden;
    display: block;
    position: relative;
    top: 0;
    left: 0;
    width: 100%;
    height: 100%;
}

.cesium-viewer-cesiumWidgetContainer {
	width: 100%;
	height: 100%;
}

.cesium-viewer-timelineContainer {
	position: absolute;
	bottom: 0;
	left: 169px;
	right: 29px;
	height: 27px;
	padding: 0;
	margin: 0;
	overflow: hidden;
	font-size: 14px;
}

.cesium-viewer-animationContainer {
	position: absolute;
	bottom: 0;
	left: 0;
	padding: 0;
	width: 169px;
	height: 112px;
}

.cesium-viewer-fullscreenContainer {
	position: absolute;
	bottom: 0;
	right: 0;
	padding: 0;
	width: 29px;
	height: 29px;
	overflow: hidden;
}

.cesium-viewer-toolbar {
	display: block;
	position: absolute;
	top: 5px;
	right: 5px;
<<<<<<< HEAD
}

.cesium-viewer-homeButtonContainer {
    display: inline-block;
    width: 32px;
    height: 32px;
    vertical-align: middle;
    margin: 1px;
}

.cesium-viewer-sceneModePickerContainer {
    display: inline-block;
	width: 32px;
	height: 32px;
	vertical-align: middle;
	margin: 1px;
}

.cesium-viewer-baseLayerPickerContainer {
	display: inline-block;
	width: 32px;
	height: 32px;
	vertical-align: middle;
	margin: 1px;
}

.cesium-viewer-geocoderContainer {
    position: relative;
    display: inline-block;
    margin: 1px;
    height: 32px;
=======
>>>>>>> 32380b5b
}<|MERGE_RESOLUTION|>--- conflicted
+++ resolved
@@ -60,31 +60,6 @@
 	position: absolute;
 	top: 5px;
 	right: 5px;
-<<<<<<< HEAD
-}
-
-.cesium-viewer-homeButtonContainer {
-    display: inline-block;
-    width: 32px;
-    height: 32px;
-    vertical-align: middle;
-    margin: 1px;
-}
-
-.cesium-viewer-sceneModePickerContainer {
-    display: inline-block;
-	width: 32px;
-	height: 32px;
-	vertical-align: middle;
-	margin: 1px;
-}
-
-.cesium-viewer-baseLayerPickerContainer {
-	display: inline-block;
-	width: 32px;
-	height: 32px;
-	vertical-align: middle;
-	margin: 1px;
 }
 
 .cesium-viewer-geocoderContainer {
@@ -92,6 +67,4 @@
     display: inline-block;
     margin: 1px;
     height: 32px;
-=======
->>>>>>> 32380b5b
 }
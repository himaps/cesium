/*global defineSuite*/
defineSuite([
         '../Specs/createContext',
         '../Specs/destroyContext',
         'Core/Cartesian2',
         'Core/PrimitiveType',
         'Renderer/BufferUsage',
         'Renderer/PixelFormat',
         'Renderer/PixelDatatype',
         'Renderer/TextureWrap',
         'Renderer/TextureMinificationFilter',
         'Renderer/TextureMagnificationFilter'
     ], 'Renderer/Texture', function(
         createContext,
         destroyContext,
         Cartesian2,
         PrimitiveType,
         BufferUsage,
         PixelFormat,
         PixelDatatype,
         TextureWrap,
         TextureMinificationFilter,
         TextureMagnificationFilter) {
    "use strict";
    /*global xit,it,expect,beforeEach,afterEach,waitsFor*/

    var context;
    var sp;
    var va;
    var texture;

    var greenImage;
    var blueImage;
    var blueAlphaImage;
    var blueOverRedImage;

    beforeEach(function() {
        context = createContext();
    });

    afterEach(function() {
        sp = sp && sp.destroy();
        va = va && va.destroy();
        texture = texture && texture.destroy();

        destroyContext(context);
    });

    function renderFragment(context, texture) {
        var vs = 'attribute vec4 position; void main() { gl_PointSize = 1.0; gl_Position = position; }';
        var fs =
            'uniform sampler2D u_texture;' +
            'void main() { gl_FragColor = texture2D(u_texture, vec2(0.0)); }';
        sp = context.createShaderProgram(vs, fs, {
            position : 0
        });
        sp.getAllUniforms().u_texture.value = texture;

        va = context.createVertexArray();
        va.addAttribute({
            vertexBuffer : context.createVertexBuffer(new Float32Array([0, 0, 0, 1]), BufferUsage.STATIC_DRAW),
            componentsPerAttribute : 4
        });

        context.draw({
            primitiveType : PrimitiveType.POINTS,
            shaderProgram : sp,
            vertexArray : va
        });

        return context.readPixels();
    }

    it('initializem suite', function() {
        greenImage = new Image();
        greenImage.src = './Data/Images/Green.png';

        blueImage = new Image();
        blueImage.src = './Data/Images/Blue.png';

        blueAlphaImage = new Image();
        blueAlphaImage.src = './Data/Images/BlueAlpha.png';

        blueOverRedImage = new Image();
        blueOverRedImage.src = './Data/Images/BlueOverRed.png';

        waitsFor(function() {
            return greenImage.complete && blueImage.complete && blueAlphaImage.complete && blueOverRedImage.complete;
        }, 'Load .png file(s) for texture test.', 3000);
    });

    it('creates with defaults', function() {
        texture = context.createTexture2D({
            source : blueImage
        });

        expect(texture.getPixelFormat()).toEqual(PixelFormat.RGBA);
        expect(texture.getPixelDatatype()).toEqual(PixelDatatype.UNSIGNED_BYTE);
    });

    it('creates from the framebuffer', function() {
        context.clear(context.createClearState({
            color : {
                red : 1.0,
                green : 0.0,
                blue : 0.0,
                alpha : 1.0
            }
        }));
        expect(context.readPixels()).toEqual([255, 0, 0, 255]);

        texture = context.createTexture2DFromFramebuffer();
        expect(texture.getWidth()).toEqual(context.getCanvas().clientWidth);
        expect(texture.getHeight()).toEqual(context.getCanvas().clientHeight);

        context.clear(context.createClearState({
            color : {
                red : 1.0,
                green : 1.0,
                blue : 1.0,
                alpha : 1.0
            }
        }));
        expect(context.readPixels()).toEqual([255, 255, 255, 255]);

<<<<<<< HEAD
        expect(renderFragment(context, texture)).toEqualArray([255, 0, 0, 255]);
=======
        expect(renderFragment(context)).toEqual([255, 0, 0, 255]);
>>>>>>> 1c3d0cb3
    });

    it('copies from the framebuffer', function() {
        texture = context.createTexture2D({
            source : blueImage,
            pixelFormat : PixelFormat.RGB
        });

        // Render blue
<<<<<<< HEAD
        expect(renderFragment(context, texture)).toEqualArray([0, 0, 255, 255]);
=======
        expect(renderFragment(context)).toEqual([0, 0, 255, 255]);
>>>>>>> 1c3d0cb3

        // Clear to red
        context.clear(context.createClearState({
            color : {
                red : 1.0,
                green : 0.0,
                blue : 0.0,
                alpha : 1.0
            }
        }));
        expect(context.readPixels()).toEqual([255, 0, 0, 255]);

        texture.copyFromFramebuffer();

        // Clear to white
        context.clear(context.createClearState({
            color : {
                red : 1.0,
                green : 1.0,
                blue : 1.0,
                alpha : 1.0
            }
        }));
        expect(context.readPixels()).toEqual([255, 255, 255, 255]);

        // Render red
<<<<<<< HEAD
        expect(renderFragment(context, texture)).toEqualArray([255, 0, 0, 255]);
=======
        expect(renderFragment(context)).toEqual([255, 0, 0, 255]);
>>>>>>> 1c3d0cb3
    });

    it('draws a textured blue point', function() {
        texture = context.createTexture2D({
            source : blueImage,
            pixelFormat :PixelFormat.RGBA
        });

<<<<<<< HEAD
        expect(renderFragment(context, texture)).toEqualArray([0, 0, 255, 255]);
=======
        expect(renderFragment(context)).toEqual([0, 0, 255, 255]);
>>>>>>> 1c3d0cb3
    });

    it('renders with premultiplied alpha', function() {
        texture = context.createTexture2D({
            source : blueAlphaImage,
            pixelFormat :PixelFormat.RGBA,
            preMultiplyAlpha : true
        });
        expect(texture.getPreMultiplyAlpha()).toEqual(true);

<<<<<<< HEAD
        expect(renderFragment(context, texture)).toEqualArray([0, 0, 127, 127]);
=======
        expect(renderFragment(context)).toEqual([0, 0, 127, 127]);
>>>>>>> 1c3d0cb3
    });

    it('draws textured blue and red points', function() {
        texture = context.createTexture2D({
            source : blueOverRedImage,
            pixelFormat :PixelFormat.RGBA
        });

        var vs = 'attribute vec4 position; void main() { gl_PointSize = 1.0; gl_Position = position; }';
        var fs =
            'uniform sampler2D u_texture;' +
            'uniform mediump vec2 u_txCoords;' +
            'void main() { gl_FragColor = texture2D(u_texture, u_txCoords); }';
        sp = context.createShaderProgram(vs, fs, {
            position : 0
        });
        sp.getAllUniforms().u_texture.value = texture;

        va = context.createVertexArray();
        va.addAttribute({
            vertexBuffer : context.createVertexBuffer(new Float32Array([0, 0, 0, 1]), BufferUsage.STATIC_DRAW),
            componentsPerAttribute : 4
        });

        var da = {
            primitiveType : PrimitiveType.POINTS,
            shaderProgram : sp,
            vertexArray : va
        };

        // Blue on top
        sp.getAllUniforms().u_txCoords.value = new Cartesian2(0.5, 0.75);
        context.draw(da);
        expect(context.readPixels()).toEqual([0, 0, 255, 255]);

        // Red on bottom
        sp.getAllUniforms().u_txCoords.value = new Cartesian2(0.5, 0.25);
        context.draw(da);
        expect(context.readPixels()).toEqual([255, 0, 0, 255]);
    });

    it('renders the context default texture', function() {
        expect(renderFragment(context, context.getDefaultTexture())).toEqualArray([255, 255, 255, 255]);
    });

    it('creates from a typed array', function() {
        var bytes = new Uint8Array([0, 255, 0, 255]);

        texture = context.createTexture2D({
            pixelFormat : PixelFormat.RGBA, // Default
            pixelDatatype : PixelDatatype.UNSIGNED_BYTE, // Default
            source : {
                width : 1,
                height : 1,
                arrayBufferView : bytes
            }
        });

<<<<<<< HEAD
        expect(renderFragment(context, texture)).toEqualArray([0, 255, 0, 255]);
=======
        expect(renderFragment(context)).toEqual([0, 255, 0, 255]);
>>>>>>> 1c3d0cb3
    });

    it('copies from a typed array', function() {
        texture = context.createTexture2D({
            width : 1,
            height : 1,
            pixelFormat : PixelFormat.RGBA, // Default
            pixelDatatype : PixelDatatype.UNSIGNED_BYTE // Default
        });

        var bytes = new Uint8Array([255, 0, 255, 0]);
        texture.copyFrom({
            arrayBufferView : bytes,
            width : 1,
            height : 1
        });

<<<<<<< HEAD
        expect(renderFragment(context, texture)).toEqualArray([255, 0, 255, 0]);
=======
        expect(renderFragment(context)).toEqual([255, 0, 255, 0]);
>>>>>>> 1c3d0cb3
    });

    it('copies over a subset of a texture', function() {
        texture = context.createTexture2D({
            source : blueOverRedImage,
            pixelFormat : PixelFormat.RGBA
        });

        var vs = 'attribute vec4 position; void main() { gl_PointSize = 1.0; gl_Position = position; }';
        var fs =
            'uniform sampler2D u_texture;' +
            'uniform mediump vec2 u_txCoords;' +
            'void main() { gl_FragColor = texture2D(u_texture, u_txCoords); }';
        sp = context.createShaderProgram(vs, fs, {
            position : 0
        });
        sp.getAllUniforms().u_texture.value = texture;

        va = context.createVertexArray();
        va.addAttribute({
            vertexBuffer : context.createVertexBuffer(new Float32Array([0, 0, 0, 1]), BufferUsage.STATIC_DRAW),
            componentsPerAttribute : 4
        });

        var da = {
            primitiveType : PrimitiveType.POINTS,
            shaderProgram : sp,
            vertexArray : va
        };

        // Blue on top
        sp.getAllUniforms().u_txCoords.value = new Cartesian2(0.5, 0.75);
        context.draw(da);
        expect(context.readPixels()).toEqual([0, 0, 255, 255]);

        // Red on bottom
        sp.getAllUniforms().u_txCoords.value = new Cartesian2(0.5, 0.25);
        context.draw(da);
        expect(context.readPixels()).toEqual([255, 0, 0, 255]);

        // After copy...
        texture.copyFrom(greenImage, 0, 1);

        // Now green on top
        sp.getAllUniforms().u_txCoords.value = new Cartesian2(0.5, 0.75);
        context.draw(da);
        expect(context.readPixels()).toEqual([0, 255, 0, 255]);

        // Still red on bottom
        sp.getAllUniforms().u_txCoords.value = new Cartesian2(0.5, 0.25);
        context.draw(da);
        expect(context.readPixels()).toEqual([255, 0, 0, 255]);
    });

    // Fails on firefox.  Should be fixed soon: https://bugzilla.mozilla.org/show_bug.cgi?id=685156
    xit('generates mipmaps', function() {
        texture = context.createTexture2D({
            source : blueImage,
            pixelFormat : PixelFormat.RGBA
        });

        texture.generateMipmap();
        texture.setSampler(context.createSampler({
            minificationFilter : TextureMinificationFilter.NEAREST_MIPMAP_LINEAR
        }));

<<<<<<< HEAD
        expect(renderFragment(context, texture)).toEqualArray([0, 0, 255, 255]);
=======
        expect(renderFragment(context)).toEqual([0, 0, 255, 255]);
>>>>>>> 1c3d0cb3
    });

    it('gets the default sampler', function() {
        texture = context.createTexture2D({
            source : blueImage,
            pixelFormat : PixelFormat.RGBA
        });

        var sampler = texture.getSampler();
        expect(sampler.wrapS).toEqual(TextureWrap.CLAMP);
        expect(sampler.wrapT).toEqual(TextureWrap.CLAMP);
        expect(sampler.minificationFilter).toEqual(TextureMinificationFilter.LINEAR);
        expect(sampler.magnificationFilter).toEqual(TextureMagnificationFilter.LINEAR);
        expect(sampler.maximumAnisotropy).toEqual(1.0);
    });

    it('sets a sampler', function() {
        texture = context.createTexture2D({
            source : blueImage,
            pixelFormat : PixelFormat.RGBA
        });

        var sampler = context.createSampler({
            wrapS : TextureWrap.REPEAT,
            wrapT : TextureWrap.MIRRORED_REPEAT,
            minificationFilter : TextureMinificationFilter.NEAREST,
            magnificationFilter : TextureMagnificationFilter.NEAREST,
            maximumAnisotropy : 2.0
        });
        texture.setSampler(sampler);

        var s = texture.getSampler();
        expect(s.wrapS).toEqual(sampler.wrapS);
        expect(s.wrapT).toEqual(sampler.wrapT);
        expect(s.minificationFilter).toEqual(sampler.minificationFilter);
        expect(s.magnificationFilter).toEqual(sampler.magnificationFilter);
        expect(s.maximumAnisotropy).toEqual(2.0);
    });

    it('gets width and height', function() {
        texture = context.createTexture2D({
            source : blueOverRedImage,
            pixelFormat : PixelFormat.RGBA
        });

        expect(texture.getWidth()).toEqual(1);
        expect(texture.getHeight()).toEqual(2);
    });

    it('destroys', function() {
        var t = context.createTexture2D({
            source : blueImage,
            pixelFormat : PixelFormat.RGBA
        });

        expect(t.isDestroyed()).toEqual(false);
        t.destroy();
        expect(t.isDestroyed()).toEqual(true);
    });

    it('fails to create (description)', function() {
        expect(function() {
            texture = context.createTexture2D();
        }).toThrow();
    });

    it('fails to create (source)', function() {
        expect(function() {
            texture = context.createTexture2D({});
        }).toThrow();
    });

    it('fails to create (width, no height)', function() {
        expect(function() {
            texture = context.createTexture2D({
                width : 16
            });
        }).toThrow();
    });

    it('fails to create (small width)', function() {
        expect(function() {
            texture = context.createTexture2D({
                width : 0,
                height : 16
            });
        }).toThrow();
    });

    it('fails to create (large width)', function() {
        expect(function() {
            texture = context.createTexture2D({
                width : context.getMaximumTextureSize() + 1,
                height : 16
            });
        }).toThrow();
    });

    it('fails to create (small height)', function() {
        expect(function() {
            texture = context.createTexture2D({
                width : 16,
                height : 0
            });
        }).toThrow();
    });

    it('fails to create (large height)', function() {
        expect(function() {
            texture = context.createTexture2D({
                width : 16,
                height : context.getMaximumTextureSize() + 1
            });
        }).toThrow();
    });

    it('fails to create (PixelFormat)', function() {
        expect(function() {
            texture = context.createTexture2D({
                source : blueImage,
                pixelFormat :'invalid PixelFormat'
            });
        }).toThrow();
    });

    it('fails to create (pixelDatatype)', function() {
        expect(function() {
            texture = context.createTexture2D({
                source : blueImage,
                pixelFormat :PixelFormat.RGBA,
                pixelDatatype : 'invalid pixelDatatype'
            });
        }).toThrow();
    });

    it('fails to create from the framebuffer (PixelFormat)', function() {
        expect(function() {
            texture = context.createTexture2DFromFramebuffer('invalid PixelFormat');
        }).toThrow();
    });

    it('fails to create from the framebuffer (framebufferXOffset)', function() {
        expect(function() {
            texture = context.createTexture2DFromFramebuffer(PixelFormat.RGB, -1);
        }).toThrow();
    });

    it('fails to create from the framebuffer (framebufferYOffset)', function() {
        expect(function() {
            texture = context.createTexture2DFromFramebuffer(PixelFormat.RGB, 0, -1);
        }).toThrow();
    });

    it('fails to create from the framebuffer (width)', function() {
        expect(function() {
            texture = context.createTexture2DFromFramebuffer(PixelFormat.RGB, 0, 0, context.getCanvas().clientWidth + 1);
        }).toThrow();
    });

    it('fails to create from the framebuffer (height)', function() {
        expect(function() {
            texture = context.createTexture2DFromFramebuffer(PixelFormat.RGB, 0, 0, 1, context.getCanvas().clientHeight + 1);
        }).toThrow();
    });

    it('fails to copy from the frame buffer (xOffset)', function() {
        texture = context.createTexture2D({
            source : blueImage
        });

        expect(function() {
            texture.copyFromFramebuffer(-1);
        }).toThrow();
    });

    it('fails to copy from the frame buffer (yOffset)', function() {
        texture = context.createTexture2D({
            source : blueImage
        });

        expect(function() {
            texture.copyFromFramebuffer(0, -1);
        }).toThrow();
    });

    it('fails to copy from the frame buffer (framebufferXOffset)', function() {
        texture = context.createTexture2D({
            source : blueImage
        });

        expect(function() {
            texture.copyFromFramebuffer(0, 0, -1);
        }).toThrow();
    });

    it('fails to copy from the frame buffer (framebufferYOffset)', function() {
        texture = context.createTexture2D({
            source : blueImage
        });

        expect(function() {
            texture.copyFromFramebuffer(0, 0, 0, -1);
        }).toThrow();
    });

    it('fails to copy from the frame buffer (width)', function() {
        texture = context.createTexture2D({
            source : blueImage
        });

        expect(function() {
            texture.copyFromFramebuffer(0, 0, 0, 0, texture.getWidth() + 1);
        }).toThrow();
    });

    it('fails to copy from the frame buffer (height)', function() {
        texture = context.createTexture2D({
            source : blueImage
        });

        expect(function() {
            texture.copyFromFramebuffer(0, 0, 0, 0, 0, texture.getHeight() + 1);
        }).toThrow();
    });

    it('fails to set sampler (wrapS)', function() {
        expect(function() {
            context.createSampler({
                wrapS : 'invalid wrap'
            });
        }).toThrow();
    });

    it('fails to set sampler (wrapT)', function() {
        expect(function() {
            context.createSampler({
                wrapT : 'invalid wrap'
            });
        }).toThrow();
    });

    it('fails to set sampler (minificationFilter)', function() {
        expect(function() {
            context.createSampler({
                minificationFilter : 'invalid filter'
            });
        }).toThrow();
    });

    it('fails to set sampler (magnificationFilter)', function() {
        expect(function() {
            context.createSampler({
                magnificationFilter : 'invalid filter'
            });
        }).toThrow();
    });

    it('fails to set sampler (maximumAnisotropy)', function() {
        expect(function() {
            context.createSampler({
                maximumAnisotropy : 0.0
            });
        }).toThrow();
    });

    it('fails to copy from an image (source)', function() {
        texture = context.createTexture2D({
            source : blueImage
        });

        expect(function() {
            texture.copyFrom();
        }).toThrow();
    });

    it('fails to copy from an image (xOffset)', function() {
        texture = context.createTexture2D({
            source : blueImage
        });
        var image = new Image();

        expect(function() {
            texture.copyFrom(image, -1);
        }).toThrow();
    });

    it('fails to copy from an image (yOffset)', function() {
        texture = context.createTexture2D({
            source : blueImage
        });
        var image = new Image();

        expect(function() {
            texture.copyFrom(image, 0, -1);
        }).toThrow();
    });

    it('fails to copy from an image (width)', function() {
        texture = context.createTexture2D({
            source : blueImage
        });
        var image = new Image();
        image.width = blueImage.width + 1;

        expect(function() {
            texture.copyFrom(image);
        }).toThrow();
    });

    it('fails to copy from an image (height)', function() {
        texture = context.createTexture2D({
            source : blueImage
        });
        var image = new Image();
        image.height = blueImage.height + 1;

        expect(function() {
            texture.copyFrom(image);
        }).toThrow();
    });

    it('fails to generate mipmaps (width)', function() {
        texture = context.createTexture2D({
            width : 3,
            height : 2
        });

        expect(function() {
            texture.generateMipmap();
        }).toThrow();
    });

    it('fails to generate mipmaps (height)', function() {
        texture = context.createTexture2D({
            width : 2,
            height : 3
        });

        expect(function() {
            texture.generateMipmap();
        }).toThrow();
    });

    it('fails to generate mipmaps (hint)', function() {
        texture = context.createTexture2D({
            source : blueImage
        });

        expect(function() {
            texture.generateMipmap('invalid hint');
        }).toThrow();
    });

    it('fails to destroy', function() {
        var t = context.createTexture2D({
            source : blueImage,
            pixelFormat :PixelFormat.RGBA
        });

        t.destroy();

        expect(function() {
            t.destroy();
        }).toThrow();
    });
});<|MERGE_RESOLUTION|>--- conflicted
+++ resolved
@@ -39,14 +39,22 @@
     });
 
     afterEach(function() {
-        sp = sp && sp.destroy();
-        va = va && va.destroy();
-        texture = texture && texture.destroy();
+        if (sp) {
+            sp = sp.destroy();
+        }
+
+        if (va) {
+            va = va.destroy();
+        }
+
+        if (texture) {
+            texture = texture.destroy();
+        }
 
         destroyContext(context);
     });
 
-    function renderFragment(context, texture) {
+    function renderFragment(context) {
         var vs = 'attribute vec4 position; void main() { gl_PointSize = 1.0; gl_Position = position; }';
         var fs =
             'uniform sampler2D u_texture;' +
@@ -123,11 +131,7 @@
         }));
         expect(context.readPixels()).toEqual([255, 255, 255, 255]);
 
-<<<<<<< HEAD
-        expect(renderFragment(context, texture)).toEqualArray([255, 0, 0, 255]);
-=======
         expect(renderFragment(context)).toEqual([255, 0, 0, 255]);
->>>>>>> 1c3d0cb3
     });
 
     it('copies from the framebuffer', function() {
@@ -137,11 +141,7 @@
         });
 
         // Render blue
-<<<<<<< HEAD
-        expect(renderFragment(context, texture)).toEqualArray([0, 0, 255, 255]);
-=======
         expect(renderFragment(context)).toEqual([0, 0, 255, 255]);
->>>>>>> 1c3d0cb3
 
         // Clear to red
         context.clear(context.createClearState({
@@ -168,11 +168,7 @@
         expect(context.readPixels()).toEqual([255, 255, 255, 255]);
 
         // Render red
-<<<<<<< HEAD
-        expect(renderFragment(context, texture)).toEqualArray([255, 0, 0, 255]);
-=======
         expect(renderFragment(context)).toEqual([255, 0, 0, 255]);
->>>>>>> 1c3d0cb3
     });
 
     it('draws a textured blue point', function() {
@@ -181,11 +177,7 @@
             pixelFormat :PixelFormat.RGBA
         });
 
-<<<<<<< HEAD
-        expect(renderFragment(context, texture)).toEqualArray([0, 0, 255, 255]);
-=======
         expect(renderFragment(context)).toEqual([0, 0, 255, 255]);
->>>>>>> 1c3d0cb3
     });
 
     it('renders with premultiplied alpha', function() {
@@ -196,11 +188,7 @@
         });
         expect(texture.getPreMultiplyAlpha()).toEqual(true);
 
-<<<<<<< HEAD
-        expect(renderFragment(context, texture)).toEqualArray([0, 0, 127, 127]);
-=======
         expect(renderFragment(context)).toEqual([0, 0, 127, 127]);
->>>>>>> 1c3d0cb3
     });
 
     it('draws textured blue and red points', function() {
@@ -242,10 +230,6 @@
         expect(context.readPixels()).toEqual([255, 0, 0, 255]);
     });
 
-    it('renders the context default texture', function() {
-        expect(renderFragment(context, context.getDefaultTexture())).toEqualArray([255, 255, 255, 255]);
-    });
-
     it('creates from a typed array', function() {
         var bytes = new Uint8Array([0, 255, 0, 255]);
 
@@ -259,11 +243,7 @@
             }
         });
 
-<<<<<<< HEAD
-        expect(renderFragment(context, texture)).toEqualArray([0, 255, 0, 255]);
-=======
         expect(renderFragment(context)).toEqual([0, 255, 0, 255]);
->>>>>>> 1c3d0cb3
     });
 
     it('copies from a typed array', function() {
@@ -281,17 +261,13 @@
             height : 1
         });
 
-<<<<<<< HEAD
-        expect(renderFragment(context, texture)).toEqualArray([255, 0, 255, 0]);
-=======
         expect(renderFragment(context)).toEqual([255, 0, 255, 0]);
->>>>>>> 1c3d0cb3
     });
 
     it('copies over a subset of a texture', function() {
         texture = context.createTexture2D({
             source : blueOverRedImage,
-            pixelFormat : PixelFormat.RGBA
+            pixelFormat :PixelFormat.RGBA
         });
 
         var vs = 'attribute vec4 position; void main() { gl_PointSize = 1.0; gl_Position = position; }';
@@ -344,7 +320,7 @@
     xit('generates mipmaps', function() {
         texture = context.createTexture2D({
             source : blueImage,
-            pixelFormat : PixelFormat.RGBA
+            pixelFormat :PixelFormat.RGBA
         });
 
         texture.generateMipmap();
@@ -352,17 +328,13 @@
             minificationFilter : TextureMinificationFilter.NEAREST_MIPMAP_LINEAR
         }));
 
-<<<<<<< HEAD
-        expect(renderFragment(context, texture)).toEqualArray([0, 0, 255, 255]);
-=======
         expect(renderFragment(context)).toEqual([0, 0, 255, 255]);
->>>>>>> 1c3d0cb3
     });
 
     it('gets the default sampler', function() {
         texture = context.createTexture2D({
             source : blueImage,
-            pixelFormat : PixelFormat.RGBA
+            pixelFormat :PixelFormat.RGBA
         });
 
         var sampler = texture.getSampler();
@@ -376,7 +348,7 @@
     it('sets a sampler', function() {
         texture = context.createTexture2D({
             source : blueImage,
-            pixelFormat : PixelFormat.RGBA
+            pixelFormat :PixelFormat.RGBA
         });
 
         var sampler = context.createSampler({
@@ -399,7 +371,7 @@
     it('gets width and height', function() {
         texture = context.createTexture2D({
             source : blueOverRedImage,
-            pixelFormat : PixelFormat.RGBA
+            pixelFormat :PixelFormat.RGBA
         });
 
         expect(texture.getWidth()).toEqual(1);
@@ -409,7 +381,7 @@
     it('destroys', function() {
         var t = context.createTexture2D({
             source : blueImage,
-            pixelFormat : PixelFormat.RGBA
+            pixelFormat :PixelFormat.RGBA
         });
 
         expect(t.isDestroyed()).toEqual(false);

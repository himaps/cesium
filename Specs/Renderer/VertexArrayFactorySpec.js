--- conflicted
+++ resolved
@@ -65,12 +65,8 @@
                     componentsPerAttribute : 3,
                     values : [0.0, 0.0, 0.0, 1.0, 1.0, 1.0]
                 })
-<<<<<<< HEAD
-            }
-=======
-            },
-            primitiveType : PrimitiveType.POINTS
->>>>>>> fd92e7fc
+            },
+            primitiveType : PrimitiveType.POINTS
         });
 
         var va = context.createVertexArrayFromGeometry({
@@ -99,12 +95,8 @@
                     componentsPerAttribute : 3,
                     values : [0.0, 0.0, 0.0, 1.0, 1.0, 1.0]
                 })
-<<<<<<< HEAD
-            }
-=======
-            },
-            primitiveType : PrimitiveType.POINTS
->>>>>>> fd92e7fc
+            },
+            primitiveType : PrimitiveType.POINTS
         });
 
         var va = context.createVertexArrayFromGeometry({
@@ -140,12 +132,8 @@
                     componentsPerAttribute : 3,
                     values : [1.0, 1.0, 1.0, 3.0, 3.0, 3.0]
                 })
-<<<<<<< HEAD
-            }
-=======
-            },
-            primitiveType : PrimitiveType.POINTS
->>>>>>> fd92e7fc
+            },
+            primitiveType : PrimitiveType.POINTS
         });
 
         var va = context.createVertexArrayFromGeometry({
@@ -186,12 +174,8 @@
                     componentsPerAttribute : 3,
                     values : [1.0, 1.0, 1.0, 3.0, 3.0, 3.0]
                 })
-<<<<<<< HEAD
-            }
-=======
-            },
-            primitiveType : PrimitiveType.POINTS
->>>>>>> fd92e7fc
+            },
+            primitiveType : PrimitiveType.POINTS
         });
 
         var va = context.createVertexArrayFromGeometry({
@@ -235,12 +219,8 @@
                     componentsPerAttribute : 4,
                     values : [1, 1, 1, 1, 2, 2, 2, 2]
                 })
-<<<<<<< HEAD
-            }
-=======
-            },
-            primitiveType : PrimitiveType.POINTS
->>>>>>> fd92e7fc
+            },
+            primitiveType : PrimitiveType.POINTS
         });
 
         var va = context.createVertexArrayFromGeometry({
@@ -289,12 +269,8 @@
                     componentsPerAttribute : 1,
                     values : [2]
                 })
-<<<<<<< HEAD
-            }
-=======
-            },
-            primitiveType : PrimitiveType.POINTS
->>>>>>> fd92e7fc
+            },
+            primitiveType : PrimitiveType.POINTS
         });
 
         var attributeIndices = GeometryPipeline.createAttributeIndices(geometry);
@@ -354,12 +330,8 @@
                     componentsPerAttribute : 3,
                     values : [0.0, 0.0, 0.0, 0.0, 0.0, 0.0]
                 })
-<<<<<<< HEAD
-            }
-=======
-            },
-            primitiveType : PrimitiveType.POINTS
->>>>>>> fd92e7fc
+            },
+            primitiveType : PrimitiveType.POINTS
         });
 
         var attributeIndices = GeometryPipeline.createAttributeIndices(geometry);
@@ -433,12 +405,8 @@
                     componentsPerAttribute : 1,
                     values : [5]
                 })
-<<<<<<< HEAD
-            }
-=======
-            },
-            primitiveType : PrimitiveType.POINTS
->>>>>>> fd92e7fc
+            },
+            primitiveType : PrimitiveType.POINTS
         });
 
         var attributeIndices = GeometryPipeline.createAttributeIndices(geometry);
@@ -505,12 +473,8 @@
                     componentsPerAttribute : 1,
                     values : [75, 100]
                 })
-<<<<<<< HEAD
-            }
-=======
-            },
-            primitiveType : PrimitiveType.POINTS
->>>>>>> fd92e7fc
+            },
+            primitiveType : PrimitiveType.POINTS
         });
 
         var attributeIndices = GeometryPipeline.createAttributeIndices(geometry);
@@ -589,10 +553,7 @@
 
     it('creates an index buffer', function() {
         var geometry = new Geometry({
-<<<<<<< HEAD
-=======
             attributes : {},
->>>>>>> fd92e7fc
             indices : [0],
             primitiveType : PrimitiveType.POINTS
         });
@@ -621,12 +582,8 @@
                     componentsPerAttribute : 1,
                     values : [1.0, 2.0]
                 })
-<<<<<<< HEAD
-            }
-=======
-            },
-            primitiveType : PrimitiveType.POINTS
->>>>>>> fd92e7fc
+            },
+            primitiveType : PrimitiveType.POINTS
         });
 
         expect(function() {
@@ -650,12 +607,8 @@
                     componentsPerAttribute : 1,
                     values : [1.0]
                 })
-<<<<<<< HEAD
-            }
-=======
-            },
-            primitiveType : PrimitiveType.POINTS
->>>>>>> fd92e7fc
+            },
+            primitiveType : PrimitiveType.POINTS
         });
 
         expect(function() {

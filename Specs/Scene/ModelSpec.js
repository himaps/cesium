/*global defineSuite*/
defineSuite([
        'Scene/Model',
        'Core/Cartesian2',
        'Core/Cartesian3',
        'Core/Cartesian4',
        'Core/Cartographic',
        'Core/defaultValue',
        'Core/FeatureDetection',
        'Core/JulianDate',
        'Core/Math',
        'Core/Matrix4',
        'Core/PrimitiveType',
        'Core/Transforms',
        'Scene/ModelAnimationLoop',
        'Specs/createScene',
        'Specs/destroyScene'
    ], function(
        Model,
        Cartesian2,
        Cartesian3,
        Cartesian4,
        Cartographic,
        defaultValue,
        FeatureDetection,
        JulianDate,
        CesiumMath,
        Matrix4,
        PrimitiveType,
        Transforms,
        ModelAnimationLoop,
        createScene,
        destroyScene) {
    "use strict";
    /*global jasmine,describe,xdescribe,it,xit,expect,beforeEach,afterEach,beforeAll,afterAll,spyOn,runs,waits,waitsFor,WebGLRenderingContext*/

    var duckUrl = './Data/Models/duck/duck.gltf';
    var customDuckUrl = './Data/Models/customDuck/duck.gltf';
    var separateDuckUrl = './Data/Models/separateDuck/duck.gltf';
    var cesiumAirUrl = './Data/Models/CesiumAir/Cesium_Air.gltf';
    var animBoxesUrl = './Data/Models/anim-test-1-boxes/anim-test-1-boxes.gltf';
    var riggedFigureUrl = './Data/Models/rigged-figure-test/rigged-figure-test.gltf';

    var duckModel;
    var customDuckModel;
    var separateDuckModel;
    var cesiumAirModel;
    var animBoxesModel;
    var riggedFigureModel;

    var scene;
    var primitives;

    beforeAll(function() {
        scene = createScene();
        primitives = scene.primitives;
    });

    afterAll(function() {
        destroyScene(scene);
    });

    function addZoomTo(model) {
        model.zoomTo = function() {
            var center = Matrix4.multiplyByPoint(model.modelMatrix, model.boundingSphere.center, new Cartesian3());
            var transform = Transforms.eastNorthUpToFixedFrame(center);

            // View in east-north-up frame
            var camera = scene.camera;
            camera.transform = transform;
            camera.constrainedAxis = Cartesian3.UNIT_Z;

            // Zoom in
            var r = Math.max(model.boundingSphere.radius, camera.frustum.near);
            camera.lookAt(
                new Cartesian3(0.0, -r, r),
                Cartesian3.ZERO,
                Cartesian3.UNIT_Z);
        };
    }

    function loadModel(url, options) {
        options = defaultValue(options, {});

<<<<<<< HEAD
        var ellipsoid = Ellipsoid.WGS84;
        var modelMatrix = Transforms.northEastDownToFixedFrame(ellipsoid.cartographicToCartesian(new Cartographic(0.0, 0.0, 100.0)));

=======
>>>>>>> aa1a6b39
        var model = primitives.add(Model.fromGltf({
            url : url,
            modelMatrix : Transforms.eastNorthUpToFixedFrame(Cartesian3.fromDegrees(0.0, 0.0, 100.0)),
            show : false,
            scale : options.scale,
            minimumPixelSize : options.minimumPixelSize,
            id : url,        // for picking tests
            asynchronous : options.asynchronous
        }));
        addZoomTo(model);

        waitsFor(function() {
            // Render scene to progressively load the model
            scene.renderForSpecs();
            return model.ready;
        }, url + ' readyToRender', 10000);

        return model;
    }

    it('loads duck', function() {
        duckModel = loadModel(duckUrl);
    });

    it('fromGltf throws without options', function() {
        expect(function() {
            Model.fromGltf();
        }).toThrowDeveloperError();
    });

    it('fromGltf throws without options.url', function() {
        expect(function() {
            Model.fromGltf({});
        }).toThrowDeveloperError();
    });

    it('sets model properties', function() {
<<<<<<< HEAD
        var ellipsoid = Ellipsoid.WGS84;
        var modelMatrix = Transforms.northEastDownToFixedFrame(ellipsoid.cartographicToCartesian(new Cartographic(0.0, 0.0, 100.0)));
=======
        var modelMatrix = Transforms.eastNorthUpToFixedFrame(Cartesian3.fromDegrees(0.0, 0.0, 100.0));
>>>>>>> aa1a6b39

       expect(duckModel.gltf).toBeDefined();
       expect(duckModel.basePath).toEqual('./Data/Models/duck/');
       expect(duckModel.show).toEqual(false);
       expect(duckModel.modelMatrix).toEqual(modelMatrix);
       expect(duckModel.scale).toEqual(1.0);
       expect(duckModel.minimumPixelSize).toEqual(0.0);
       expect(duckModel.id).toEqual(duckUrl);
       expect(duckModel.allowPicking).toEqual(true);
       expect(duckModel.activeAnimations).toBeDefined();
       expect(duckModel.ready).toEqual(true);
       expect(duckModel.asynchronous).toEqual(true);
       expect(duckModel.debugShowBoundingVolume).toEqual(false);
       expect(duckModel.debugWireframe).toEqual(false);
    });

    it('renders', function() {
        expect(scene.renderForSpecs()).toEqual([0, 0, 0, 255]);

        duckModel.show = true;
        duckModel.zoomTo();
        expect(scene.renderForSpecs()).not.toEqual([0, 0, 0, 255]);
        duckModel.show = false;
    });

    it('renders from glTF', function() {
        // Simulate using procedural glTF as opposed to loading it from a file
        var model = primitives.add(new Model({
            gltf : duckModel.gltf,
            modelMatrix : Transforms.eastNorthUpToFixedFrame(Cartesian3.fromDegrees(0.0, 0.0, 100.0)),
            show : false
        }));
        addZoomTo(model);

        waitsFor(function() {
            // Render scene to progressively load the model
            scene.renderForSpecs();
            return model.ready;
        }, 'ready', 10000);

        runs(function() {
            expect(scene.renderForSpecs()).toEqual([0, 0, 0, 255]);

            model.show = true;
            model.zoomTo();
            expect(scene.renderForSpecs()).not.toEqual([0, 0, 0, 255]);
            primitives.remove(model);
        });
    });

    it('Applies the right render state', function() {
        // Simulate using procedural glTF as opposed to loading it from a file
        var model = primitives.add(new Model({
            gltf : duckModel.gltf
        }));

        spyOn(scene.context, 'createRenderState').andCallThrough();

        waitsFor(function() {
            // Render scene to progressively load the model
            scene.renderForSpecs();
            return model.ready;
        }, 'ready', 10000);

        var rs = {
            frontFace : WebGLRenderingContext.CCW,
            cull : {
                enabled : true,
                face : WebGLRenderingContext.BACK
            },
            lineWidth : 1.0,
            polygonOffset : {
                enabled : false,
                factor : 0.0,
                units : 0.0
            },
            scissorTest : {
                enabled : false,
                rectangle : {
                    x : 0.0,
                    y : 0.0,
                    width : 0.0,
                    height : 0.0
                }
            },
            depthRange : {
                near : 0.0,
                far : 1.0
            },
            depthTest : {
                enabled : true,
                func : WebGLRenderingContext.LESS
            },
            colorMask : {
                red : true,
                green : true,
                blue : true,
                alpha : true
            },
            depthMask : true,
            blending : {
                enabled : false,
                color : {
                    red : 0.0,
                    green : 0.0,
                    blue : 0.0,
                    alpha : 0.0
                },
                equationRgb : WebGLRenderingContext.FUNC_ADD,
                equationAlpha : WebGLRenderingContext.FUNC_ADD,
                functionSourceRgb : WebGLRenderingContext.ONE,
                functionSourceAlpha : WebGLRenderingContext.ONE,
                functionDestinationRgb : WebGLRenderingContext.ZERO,
                functionDestinationAlpha : WebGLRenderingContext.ZERO
            },
            sampleCoverage : {
                enabled : false,
                value : 0.0,
                invert : 0.0
            }
        };

        runs(function() {
            expect(scene.context.createRenderState).toHaveBeenCalledWith(rs);
        });
    });

    it('renders bounding volume', function() {
        duckModel.show = true;
        duckModel.debugShowBoundingVolume = true;
        duckModel.zoomTo();
        expect(scene.renderForSpecs()).not.toEqual([0, 0, 0, 255]);
        duckModel.show = false;
        duckModel.debugShowBoundingVolume = false;
    });

    it('renders in wireframe', function() {
        expect(scene.renderForSpecs()).toEqual([0, 0, 0, 255]);

        duckModel.show = true;
        duckModel.debugWireframe = true;
        duckModel.zoomTo();
        scene.renderForSpecs();

        var commands = duckModel._renderCommands;
        var length = commands.length;
        for (var i = 0; i < length; ++i) {
            expect(commands[i].primitiveType).toEqual(PrimitiveType.LINES);
        }

        duckModel.show = false;
        duckModel.debugWireframe = false;
    });

    it('is picked', function() {
        if (FeatureDetection.isInternetExplorer()) {
            // Workaround IE 11.0.9.  This test fails when all tests are ran without a breakpoint here.
            return;
        }

        duckModel.show = true;
        duckModel.zoomTo();

        var pick = scene.pick(new Cartesian2(0, 0));
        expect(pick.primitive).toEqual(duckModel);
        expect(pick.id).toEqual(duckUrl);
        expect(pick.node).toEqual(duckModel.getNode('LOD3sp'));
        expect(pick.mesh).toEqual(duckModel.getMesh('LOD3spShape'));

        duckModel.show = false;
    });

    it('is picked with a new pick id', function() {
        if (FeatureDetection.isInternetExplorer()) {
            // Workaround IE 11.0.9.  This test fails when all tests are ran without a breakpoint here.
            return;
        }

        var oldId = duckModel.id;
        duckModel.id = 'id';
        duckModel.show = true;
        duckModel.zoomTo();

        var pick = scene.pick(new Cartesian2(0, 0));
        expect(pick.primitive).toEqual(duckModel);
        expect(pick.id).toEqual('id');

        duckModel.id = oldId;
        duckModel.show = false;
    });

    it('is not picked (show === false)', function() {
        duckModel.zoomTo();

        var pick = scene.pick(new Cartesian2(0, 0));
        expect(pick).not.toBeDefined();
    });

    it('getNode throws when model is not loaded', function() {
        var m = new Model();
        expect(function() {
            return m.getNode('gltf-node-name');
        }).toThrowDeveloperError();
    });

    it('getNode throws when name is not provided', function() {
        expect(function() {
            return duckModel.getNode();
        }).toThrowDeveloperError();
    });

    it('getNode returns undefined when node does not exist', function() {
        expect(duckModel.getNode('name-of-node-that-does-not-exist')).not.toBeDefined();
    });

    it('getNode returns a node', function() {
        var node = duckModel.getNode('LOD3sp');
        expect(node).toBeDefined();
        expect(node.name).toEqual('LOD3sp');
        expect(node.id).toEqual('LOD3sp');

        // Change node transform and render
        expect(duckModel._cesiumAnimationsDirty).toEqual(false);
        node.matrix = Matrix4.fromUniformScale(1.01, new Matrix4());
        expect(duckModel._cesiumAnimationsDirty).toEqual(true);

        expect(scene.renderForSpecs()).toEqual([0, 0, 0, 255]);
        duckModel.show = true;
        duckModel.zoomTo();
        expect(scene.renderForSpecs()).not.toEqual([0, 0, 0, 255]);
        duckModel.show = false;

        expect(duckModel._cesiumAnimationsDirty).toEqual(false);

        node.matrix = Matrix4.fromUniformScale(1.0, new Matrix4());
    });

    it('getMesh throws when model is not loaded', function() {
        var m = new Model();
        expect(function() {
            return m.getMesh('gltf-mesh-name');
        }).toThrowDeveloperError();
    });

    it('getMesh throws when name is not provided', function() {
        expect(function() {
            return duckModel.getMesh();
        }).toThrowDeveloperError();
    });

    it('getMesh returns undefined when mesh does not exist', function() {
        expect(duckModel.getNode('name-of-mesh-that-does-not-exist')).not.toBeDefined();
    });

    it('getMesh returns returns a mesh', function() {
        var mesh = duckModel.getMesh('LOD3spShape');
        expect(mesh).toBeDefined();
        expect(mesh.name).toEqual('LOD3spShape');
        expect(mesh.id).toEqual('LOD3spShape-lib');
        expect(mesh.materials[0].name).toEqual('blinn3');
    });

    it('getMaterial throws when model is not loaded', function() {
        var m = new Model();
        expect(function() {
            return m.getMaterial('gltf-material-name');
        }).toThrowDeveloperError();
    });

    it('getMaterial throws when name is not provided', function() {
        expect(function() {
            return duckModel.getMaterial();
        }).toThrowDeveloperError();
    });

    it('getMaterial returns undefined when mesh does not exist', function() {
        expect(duckModel.getNode('name-of-material-that-does-not-exist')).not.toBeDefined();
    });

    it('getMaterial returns returns a material', function() {
        var material = duckModel.getMaterial('blinn3');
        expect(material).toBeDefined();
        expect(material.name).toEqual('blinn3');
        expect(material.id).toEqual('blinn3-fx');
    });

    it('ModelMaterial.setValue throws when name is not provided', function() {
        var material = duckModel.getMaterial('blinn3');
        expect(function() {
            material.setValue();
        }).toThrowDeveloperError();
    });

    it('ModelMaterial.setValue sets a scalar parameter', function() {
        var material = duckModel.getMaterial('blinn3');
        material.setValue('shininess', 12.34);
        expect(material.getValue('shininess')).toEqual(12.34);
    });

    it('ModelMaterial.setValue sets a Cartesian3 parameter not overriden in the material (defined in technique only)', function() {
        var material = duckModel.getMaterial('blinn3');
        var light0Color = new Cartesian3(0.33, 0.66, 1.0);
        material.setValue('light0Color', light0Color);
        expect(material.getValue('light0Color')).toEqual(light0Color);
    });

    it('ModelMaterial.setValue sets a Cartesian4 parameter', function() {
        var material = duckModel.getMaterial('blinn3');
        var specular = new Cartesian4(0.25, 0.5, 0.75, 1.0);
        material.setValue('specular', specular);
        expect(material.getValue('specular')).toEqual(specular);
    });

    it('ModelMaterial.getValue throws when name is not provided', function() {
        var material = duckModel.getMaterial('blinn3');
        expect(function() {
            material.getValue();
        }).toThrowDeveloperError();
    });

    it('ModelMaterial.getValue returns undefined when parameter does not exist', function() {
        var material = duckModel.getMaterial('blinn3');
        expect(material.getValue('name-of-parameter-that-does-not-exist')).not.toBeDefined();
    });

    it('boundingSphere throws when model is not loaded', function() {
        var m = new Model();
        expect(function() {
            return m.boundingSphere;
        }).toThrowDeveloperError();
    });

    it('boundingSphere returns the bounding sphere', function() {
        var boundingSphere = duckModel.boundingSphere;
<<<<<<< HEAD
        expect(boundingSphere.center).toEqualEpsilon(new Cartesian3(13.440, -3.701, -86.949), CesiumMath.EPSILON3);
        expect(boundingSphere.radius).toEqualEpsilon(126.880, CesiumMath.EPSILON3);
=======
        expect(boundingSphere.center).toEqualEpsilon(new Cartesian3(0.134, 0.869, -0.037), CesiumMath.EPSILON3);
        expect(boundingSphere.radius).toEqualEpsilon(1.268, CesiumMath.EPSILON3);
>>>>>>> aa1a6b39
    });

    it('destroys', function() {
        var m = loadModel(duckUrl);

        runs(function() {
            expect(m.isDestroyed()).toEqual(false);
            primitives.remove(m);
            expect(m.isDestroyed()).toEqual(true);
        });
    });

    ///////////////////////////////////////////////////////////////////////////

    it('loads customDuck', function() {
        customDuckModel = loadModel(customDuckUrl);
    });

    it('renders customDuckModel (NPOT textures and all uniform semantics)', function() {
        expect(scene.renderForSpecs()).toEqual([0, 0, 0, 255]);

        customDuckModel.show = true;
        customDuckModel.zoomTo();
        expect(scene.renderForSpecs()).not.toEqual([0, 0, 0, 255]);
        customDuckModel.show = false;
    });

    ///////////////////////////////////////////////////////////////////////////

    it('loads separateDuck', function() {
        separateDuckModel = loadModel(separateDuckUrl);
    });

    it('renders separateDuckModel (external .glsl, .bin, and .png files)', function() {
        expect(scene.renderForSpecs()).toEqual([0, 0, 0, 255]);

        separateDuckModel.show = true;
        separateDuckModel.zoomTo();
        expect(scene.renderForSpecs()).not.toEqual([0, 0, 0, 255]);
        separateDuckModel.show = false;
    });

    ///////////////////////////////////////////////////////////////////////////

    it('loads cesiumAir', function() {
        cesiumAirModel = loadModel(cesiumAirUrl, {
            minimumPixelSize : 1,
            asynchronous : false
        });
        expect(cesiumAirModel.minimumPixelSize).toEqual(1);
        expect(cesiumAirModel.asynchronous).toEqual(false);
    });

    it('renders cesiumAir (has translucency)', function() {
        expect(scene.renderForSpecs()).toEqual([0, 0, 0, 255]);

        cesiumAirModel.show = true;
        cesiumAirModel.zoomTo();
        expect(scene.renderForSpecs()).not.toEqual([0, 0, 0, 255]);
        cesiumAirModel.show = false;
    });

    it('picks cesiumAir', function() {
        if (FeatureDetection.isInternetExplorer()) {
            // Workaround IE 11.0.9.  This test fails when all tests are ran without a breakpoint here.
            return;
        }

        cesiumAirModel.show = true;
        cesiumAirModel.zoomTo();

        var pick = scene.pick(new Cartesian2(0, 0));
        expect(pick.primitive).toEqual(cesiumAirModel);
        expect(pick.id).toEqual(cesiumAirUrl);
        expect(pick.node).toBeDefined();
        expect(pick.mesh).toBeDefined();

        cesiumAirModel.show = false;
    });

    ///////////////////////////////////////////////////////////////////////////

    it('loads animBoxes', function() {
        animBoxesModel = loadModel(animBoxesUrl, {
            scale : 2.0
        });
    });

    it('renders animBoxes without animation', function() {
        expect(scene.renderForSpecs()).toEqual([0, 0, 0, 255]);
        animBoxesModel.show = true;
        animBoxesModel.zoomTo();
        expect(scene.renderForSpecs()).not.toEqual([0, 0, 0, 255]);
        animBoxesModel.show = false;
    });

    it('adds and removes all animations', function() {
        var animations = animBoxesModel.activeAnimations;
        expect(animations.length).toEqual(0);

        var spyAdd = jasmine.createSpy('listener');
        animations.animationAdded.addEventListener(spyAdd);
        var a = animations.addAll();
        expect(animations.length).toEqual(2);
        expect(spyAdd.calls.length).toEqual(2);
        expect(spyAdd.calls[0].args[0]).toBe(animBoxesModel);
        expect(spyAdd.calls[0].args[1]).toBe(a[0]);
        expect(spyAdd.calls[1].args[0]).toBe(animBoxesModel);
        expect(spyAdd.calls[1].args[1]).toBe(a[1]);
        animations.animationAdded.removeEventListener(spyAdd);

        expect(animations.contains(a[0])).toEqual(true);
        expect(animations.get(0)).toEqual(a[0]);
        expect(animations.contains(a[1])).toEqual(true);
        expect(animations.get(1)).toEqual(a[1]);

        var spyRemove = jasmine.createSpy('listener');
        animations.animationRemoved.addEventListener(spyRemove);
        animations.removeAll();
        expect(animations.length).toEqual(0);
        expect(spyRemove.calls.length).toEqual(2);
        expect(spyRemove.calls[0].args[0]).toBe(animBoxesModel);
        expect(spyRemove.calls[0].args[1]).toBe(a[0]);
        expect(spyRemove.calls[1].args[0]).toBe(animBoxesModel);
        expect(spyRemove.calls[1].args[1]).toBe(a[1]);
        animations.animationRemoved.removeEventListener(spyRemove);
    });

    it('addAll throws when model is not loaded', function() {
        var m = new Model();
        expect(function() {
            return m.activeAnimations.addAll();
        }).toThrowDeveloperError();
    });

    it('addAll throws when speedup is less than or equal to zero.', function() {
        expect(function() {
            return animBoxesModel.activeAnimations.addAll({
                speedup : 0.0
            });
        }).toThrowDeveloperError();
    });

    it('adds and removes an animation', function() {
        var animations = animBoxesModel.activeAnimations;
        expect(animations.length).toEqual(0);

        var spyAdd = jasmine.createSpy('listener');
        animations.animationAdded.addEventListener(spyAdd);
        var a = animations.add({
            name : 'animation_1'
        });
        expect(a).toBeDefined();
        expect(a.name).toEqual('animation_1');
        expect(a.startTime).not.toBeDefined();
        expect(a.delay).toEqual(0.0);
        expect(a.stopTime).not.toBeDefined();
        expect(a.removeOnStop).toEqual(false);
        expect(a.speedup).toEqual(1.0);
        expect(a.reverse).toEqual(false);
        expect(a.loop).toEqual(ModelAnimationLoop.NONE);
        expect(a.start).toBeDefined();
        expect(a.update).toBeDefined();
        expect(a.stop).toBeDefined();
        expect(spyAdd).toHaveBeenCalledWith(animBoxesModel, a);
        animations.animationAdded.removeEventListener(spyAdd);

        expect(animations.contains(a)).toEqual(true);
        expect(animations.get(0)).toEqual(a);

        var spyRemove = jasmine.createSpy('listener');
        animations.animationRemoved.addEventListener(spyRemove);
        expect(animations.remove(a)).toEqual(true);
        expect(animations.remove(a)).toEqual(false);
        expect(animations.remove()).toEqual(false);
        expect(animations.contains(a)).toEqual(false);
        expect(animations.length).toEqual(0);
        expect(spyRemove).toHaveBeenCalledWith(animBoxesModel, a);
        animations.animationRemoved.removeEventListener(spyRemove);
    });

    it('add throws when model is not loaded', function() {
        var m = new Model();
        expect(function() {
            return m.activeAnimations.add({
                name : 'animation_1'
            });
        }).toThrowDeveloperError();
    });

    it('add throws when name is invalid.', function() {
        expect(function() {
            return animBoxesModel.activeAnimations.add({
                name : 'animation-does-not-exist'
            });
        }).toThrowDeveloperError();
    });

    it('add throws when speedup is less than or equal to zero.', function() {
        expect(function() {
            return animBoxesModel.activeAnimations.add({
                name : 'animation_1',
                speedup : 0.0
            });
        }).toThrowDeveloperError();
    });

    it('get throws without an index', function() {
        var m = new Model();
        expect(function() {
            return m.activeAnimations.get();
        }).toThrowDeveloperError();
    });

    it('contains(undefined) returns false', function() {
        expect(animBoxesModel.activeAnimations.contains(undefined)).toEqual(false);
    });

    it('raises animation start, update, and stop events when removeOnStop is true', function() {
        var time = JulianDate.fromDate(new Date('January 1, 2014 12:00:00 UTC'));
        var animations = animBoxesModel.activeAnimations;
        var a = animations.add({
            name : 'animation_1',
            startTime : time,
            removeOnStop : true
        });

        var spyStart = jasmine.createSpy('listener');
        a.start.addEventListener(spyStart);

        var spyUpdate = jasmine.createSpy('listener');
        a.update.addEventListener(spyUpdate);

        var stopped = false;
        a.stop.addEventListener(function(model, animation) {
            stopped = true;
        });
        var spyStop = jasmine.createSpy('listener');
        a.stop.addEventListener(spyStop);

        animBoxesModel.show = true;

        waitsFor(function() {
            scene.renderForSpecs(time);
            time = JulianDate.addSeconds(time, 1.0, time, new JulianDate());
            return stopped;
        }, 'raises animation start, update, and stop events when removeOnStop is true', 10000);

        runs(function() {
            expect(spyStart).toHaveBeenCalledWith(animBoxesModel, a);

            expect(spyUpdate.calls.length).toEqual(4);
            expect(spyUpdate.calls[0].args[0]).toBe(animBoxesModel);
            expect(spyUpdate.calls[0].args[1]).toBe(a);
            expect(spyUpdate.calls[0].args[2]).toEqualEpsilon(0.0, CesiumMath.EPSILON14);
            expect(spyUpdate.calls[1].args[2]).toEqualEpsilon(1.0, CesiumMath.EPSILON14);
            expect(spyUpdate.calls[2].args[2]).toEqualEpsilon(2.0, CesiumMath.EPSILON14);
            expect(spyUpdate.calls[3].args[2]).toEqualEpsilon(3.0, CesiumMath.EPSILON14);

            expect(spyStop).toHaveBeenCalledWith(animBoxesModel, a);
            expect(animations.length).toEqual(0);
            animBoxesModel.show = false;
        });
    });

    it('Animates with a delay', function() {
        var time = JulianDate.fromDate(new Date('January 1, 2014 12:00:00 UTC'));

        var animations = animBoxesModel.activeAnimations;
        var a = animations.add({
            name : 'animation_1',
            startTime : time,
            delay : 1.0
        });

        var spyStart = jasmine.createSpy('listener');
        a.start.addEventListener(spyStart);

        animBoxesModel.show = true;
        scene.renderForSpecs(time); // Does not fire start
        scene.renderForSpecs(JulianDate.addSeconds(time, 1.0, new JulianDate()));

        expect(spyStart.calls.length).toEqual(1);

        expect(animations.remove(a)).toEqual(true);
        animBoxesModel.show = false;
    });

    it('Animates with an explicit stopTime', function() {
        var time = JulianDate.fromDate(new Date('January 1, 2014 12:00:00 UTC'));
        var stopTime = JulianDate.fromDate(new Date('January 1, 2014 12:00:01 UTC'));

        var animations = animBoxesModel.activeAnimations;
        var a = animations.add({
            name : 'animation_1',
            startTime : time,
            stopTime : stopTime
        });

        var spyUpdate = jasmine.createSpy('listener');
        a.update.addEventListener(spyUpdate);

        animBoxesModel.show = true;
        scene.renderForSpecs(time);
        scene.renderForSpecs(JulianDate.addSeconds(time, 1.0, new JulianDate()));
        scene.renderForSpecs(JulianDate.addSeconds(time, 2.0, new JulianDate())); // Does not fire update

        expect(spyUpdate.calls.length).toEqual(2);
        expect(spyUpdate.calls[0].args[2]).toEqualEpsilon(0.0, CesiumMath.EPSILON14);
        expect(spyUpdate.calls[1].args[2]).toEqualEpsilon(1.0, CesiumMath.EPSILON14);
        expect(animations.remove(a)).toEqual(true);
        animBoxesModel.show = false;
    });

    it('Animates with a speedup', function() {
        var time = JulianDate.fromDate(new Date('January 1, 2014 12:00:00 UTC'));
        var animations = animBoxesModel.activeAnimations;
        var a = animations.add({
            name : 'animation_1',
            startTime : time,
            speedup : 1.5
        });

        var spyUpdate = jasmine.createSpy('listener');
        a.update.addEventListener(spyUpdate);

        animBoxesModel.show = true;
        scene.renderForSpecs(time);
        scene.renderForSpecs(JulianDate.addSeconds(time, 1.0, new JulianDate()));
        scene.renderForSpecs(JulianDate.addSeconds(time, 2.0, new JulianDate()));

        expect(spyUpdate.calls.length).toEqual(3);
        expect(spyUpdate.calls[0].args[2]).toEqualEpsilon(0.0, CesiumMath.EPSILON14);
        expect(spyUpdate.calls[1].args[2]).toEqualEpsilon(1.5, CesiumMath.EPSILON14);
        expect(spyUpdate.calls[2].args[2]).toEqualEpsilon(3.0, CesiumMath.EPSILON14);
        expect(animations.remove(a)).toEqual(true);
        animBoxesModel.show = false;
    });

    it('Animates in reverse', function() {
        var time = JulianDate.fromDate(new Date('January 1, 2014 12:00:00 UTC'));
        var animations = animBoxesModel.activeAnimations;
        var a = animations.add({
            name : 'animation_1',
            startTime : time,
            reverse : true
        });

        var spyUpdate = jasmine.createSpy('listener');
        a.update.addEventListener(spyUpdate);

        animBoxesModel.show = true;
        scene.renderForSpecs(time);
        scene.renderForSpecs(JulianDate.addSeconds(time, 1.0, new JulianDate()));
        scene.renderForSpecs(JulianDate.addSeconds(time, 2.0, new JulianDate()));
        scene.renderForSpecs(JulianDate.addSeconds(time, 3.0, new JulianDate()));

        expect(spyUpdate.calls.length).toEqual(4);
        expect(spyUpdate.calls[0].args[2]).toEqualEpsilon(3.708, CesiumMath.EPSILON3);
        expect(spyUpdate.calls[1].args[2]).toEqualEpsilon(2.708, CesiumMath.EPSILON3);
        expect(spyUpdate.calls[2].args[2]).toEqualEpsilon(1.708, CesiumMath.EPSILON3);
        expect(spyUpdate.calls[3].args[2]).toEqualEpsilon(0.708, CesiumMath.EPSILON3);
        expect(animations.remove(a)).toEqual(true);
        animBoxesModel.show = false;
    });

    it('Animates with REPEAT', function() {
        var time = JulianDate.fromDate(new Date('January 1, 2014 12:00:00 UTC'));
        var animations = animBoxesModel.activeAnimations;
        var a = animations.add({
            name : 'animation_1',
            startTime : time,
            loop : ModelAnimationLoop.REPEAT
        });

        var spyUpdate = jasmine.createSpy('listener');
        a.update.addEventListener(spyUpdate);

        animBoxesModel.show = true;
        for (var i = 0; i < 8; ++i) {
            scene.renderForSpecs(JulianDate.addSeconds(time, i, new JulianDate()));
        }

        expect(spyUpdate.calls.length).toEqual(8);
        expect(spyUpdate.calls[0].args[2]).toEqualEpsilon(0.0, CesiumMath.EPSILON3);
        expect(spyUpdate.calls[1].args[2]).toEqualEpsilon(1.0, CesiumMath.EPSILON3);
        expect(spyUpdate.calls[2].args[2]).toEqualEpsilon(2.0, CesiumMath.EPSILON3);
        expect(spyUpdate.calls[3].args[2]).toEqualEpsilon(3.0, CesiumMath.EPSILON3);
        expect(spyUpdate.calls[4].args[2]).toEqualEpsilon(0.291, CesiumMath.EPSILON3); // Repeat with duration of ~3.7
        expect(spyUpdate.calls[5].args[2]).toEqualEpsilon(1.291, CesiumMath.EPSILON3);
        expect(spyUpdate.calls[6].args[2]).toEqualEpsilon(2.291, CesiumMath.EPSILON3);
        expect(spyUpdate.calls[7].args[2]).toEqualEpsilon(3.291, CesiumMath.EPSILON3);
        expect(animations.remove(a)).toEqual(true);
        animBoxesModel.show = false;
    });

    it('Animates with MIRRORED_REPEAT', function() {
        var time = JulianDate.fromDate(new Date('January 1, 2014 12:00:00 UTC'));
        var animations = animBoxesModel.activeAnimations;
        var a = animations.add({
            name : 'animation_1',
            startTime : time,
            loop : ModelAnimationLoop.MIRRORED_REPEAT
        });

        var spyUpdate = jasmine.createSpy('listener');
        a.update.addEventListener(spyUpdate);

        animBoxesModel.show = true;
        for (var i = 0; i < 8; ++i) {
            scene.renderForSpecs(JulianDate.addSeconds(time, i, new JulianDate()));
        }

        expect(spyUpdate.calls.length).toEqual(8);
        expect(spyUpdate.calls[0].args[2]).toEqualEpsilon(0.0, CesiumMath.EPSILON3);
        expect(spyUpdate.calls[1].args[2]).toEqualEpsilon(1.0, CesiumMath.EPSILON3);
        expect(spyUpdate.calls[2].args[2]).toEqualEpsilon(2.0, CesiumMath.EPSILON3);
        expect(spyUpdate.calls[3].args[2]).toEqualEpsilon(3.0, CesiumMath.EPSILON3);
        expect(spyUpdate.calls[4].args[2]).toEqualEpsilon(3.416, CesiumMath.EPSILON3); // Mirror repeat with duration of 3.6
        expect(spyUpdate.calls[5].args[2]).toEqualEpsilon(2.416, CesiumMath.EPSILON3);
        expect(spyUpdate.calls[6].args[2]).toEqualEpsilon(1.416, CesiumMath.EPSILON3);
        expect(spyUpdate.calls[7].args[2]).toEqualEpsilon(0.416, CesiumMath.EPSILON3);
        expect(animations.remove(a)).toEqual(true);
        animBoxesModel.show = false;
    });

    it('Animates and renders', function() {
        var node = animBoxesModel.getNode('Geometry-mesh020Node');
        var matrix;

        var time = JulianDate.fromDate(new Date('January 1, 2014 12:00:00 UTC'));
        var animations = animBoxesModel.activeAnimations;
        var a = animations.add({
            name : 'animation_1',
            startTime : time
        });

        animBoxesModel.zoomTo();

        for (var i = 0; i < 4; ++i) {
            var t = JulianDate.addSeconds(time, i, new JulianDate());
            expect(scene.renderForSpecs(t)).toEqual([0, 0, 0, 255]);

            animBoxesModel.show = true;
            expect(scene.renderForSpecs(t)).not.toEqual([0, 0, 0, 255]);
            animBoxesModel.show = false;
        }

        expect(animations.remove(a)).toEqual(true);
    });

    ///////////////////////////////////////////////////////////////////////////

    it('loads riggedFigure', function() {
        riggedFigureModel = loadModel(riggedFigureUrl);
    });

    it('renders riggedFigure without animation', function() {
        expect(scene.renderForSpecs()).toEqual([0, 0, 0, 255]);

        riggedFigureModel.show = true;
        riggedFigureModel.zoomTo();
        expect(scene.renderForSpecs()).not.toEqual([0, 0, 0, 255]);
        riggedFigureModel.show = false;
    });

    it('renders riggedFigure with animation (skinning)', function() {
        var time = JulianDate.fromDate(new Date('January 1, 2014 12:00:00 UTC'));
        var animations = riggedFigureModel.activeAnimations;
        animations.addAll({
            startTime : time
        });

        riggedFigureModel.zoomTo();

        for (var i = 0; i < 6; ++i) {
            var t = JulianDate.addSeconds(time, 0.25 * i, new JulianDate());
            expect(scene.renderForSpecs(t)).toEqual([0, 0, 0, 255]);

            riggedFigureModel.show = true;
            expect(scene.renderForSpecs(t)).not.toEqual([0, 0, 0, 255]);
            riggedFigureModel.show = false;
        }

        animations.removeAll();
        riggedFigureModel.show = false;
    });
}, 'WebGL');<|MERGE_RESOLUTION|>--- conflicted
+++ resolved
@@ -82,15 +82,9 @@
     function loadModel(url, options) {
         options = defaultValue(options, {});
 
-<<<<<<< HEAD
-        var ellipsoid = Ellipsoid.WGS84;
-        var modelMatrix = Transforms.northEastDownToFixedFrame(ellipsoid.cartographicToCartesian(new Cartographic(0.0, 0.0, 100.0)));
-
-=======
->>>>>>> aa1a6b39
         var model = primitives.add(Model.fromGltf({
             url : url,
-            modelMatrix : Transforms.eastNorthUpToFixedFrame(Cartesian3.fromDegrees(0.0, 0.0, 100.0)),
+            modelMatrix : Transforms.northEastDownToFixedFrame(Cartesian3.fromDegrees(0.0, 0.0, 100.0)),
             show : false,
             scale : options.scale,
             minimumPixelSize : options.minimumPixelSize,
@@ -125,12 +119,7 @@
     });
 
     it('sets model properties', function() {
-<<<<<<< HEAD
-        var ellipsoid = Ellipsoid.WGS84;
-        var modelMatrix = Transforms.northEastDownToFixedFrame(ellipsoid.cartographicToCartesian(new Cartographic(0.0, 0.0, 100.0)));
-=======
-        var modelMatrix = Transforms.eastNorthUpToFixedFrame(Cartesian3.fromDegrees(0.0, 0.0, 100.0));
->>>>>>> aa1a6b39
+        var modelMatrix = Transforms.northEastDownToFixedFrame(Cartesian3.fromDegrees(0.0, 0.0, 100.0));
 
        expect(duckModel.gltf).toBeDefined();
        expect(duckModel.basePath).toEqual('./Data/Models/duck/');
@@ -160,7 +149,7 @@
         // Simulate using procedural glTF as opposed to loading it from a file
         var model = primitives.add(new Model({
             gltf : duckModel.gltf,
-            modelMatrix : Transforms.eastNorthUpToFixedFrame(Cartesian3.fromDegrees(0.0, 0.0, 100.0)),
+            modelMatrix : Transforms.northEastDownToFixedFrame(Cartesian3.fromDegrees(0.0, 0.0, 100.0)),
             show : false
         }));
         addZoomTo(model);
@@ -465,13 +454,8 @@
 
     it('boundingSphere returns the bounding sphere', function() {
         var boundingSphere = duckModel.boundingSphere;
-<<<<<<< HEAD
-        expect(boundingSphere.center).toEqualEpsilon(new Cartesian3(13.440, -3.701, -86.949), CesiumMath.EPSILON3);
-        expect(boundingSphere.radius).toEqualEpsilon(126.880, CesiumMath.EPSILON3);
-=======
-        expect(boundingSphere.center).toEqualEpsilon(new Cartesian3(0.134, 0.869, -0.037), CesiumMath.EPSILON3);
+        expect(boundingSphere.center).toEqualEpsilon(new Cartesian3(0.134, -0.037, -0.869), CesiumMath.EPSILON3);
         expect(boundingSphere.radius).toEqualEpsilon(1.268, CesiumMath.EPSILON3);
->>>>>>> aa1a6b39
     });
 
     it('destroys', function() {

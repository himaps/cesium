--- conflicted
+++ resolved
@@ -33,13 +33,8 @@
 function createModel(url, height) {
     height = Cesium.defaultValue(height, 0.0);
 
-<<<<<<< HEAD
-    var modelMatrix = Cesium.Transforms.northUpEastToFixedFrame(Cesium.Cartesian3.fromDegrees(-123.0744619, 44.0503706, height));
+    var modelMatrix = Cesium.Transforms.northEastDownToFixedFrame(Cesium.Cartesian3.fromDegrees(-123.0744619, 44.0503706, height));
 
-=======
-    var modelMatrix = Cesium.Transforms.northEastDownToFixedFrame(Cesium.Cartesian3.fromDegrees(-123.0744619, 44.0503706, height));
-    
->>>>>>> 75f74f3e
     scene.primitives.removeAll(); // Remove previous model
     var model = scene.primitives.add(Cesium.Model.fromGltf({
         url : url,

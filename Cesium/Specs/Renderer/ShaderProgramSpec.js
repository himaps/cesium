--- conflicted
+++ resolved
@@ -29,7 +29,6 @@
     var sp;
     var va;
 
-<<<<<<< HEAD
     beforeEach(function() {
         context = createContext();
     });
@@ -146,23 +145,23 @@
         expect(sp.getAllUniforms().u_sampler2D.getName()).toEqual("u_sampler2D");
         expect(sp.getAllUniforms().u_samplerCube.getName()).toEqual("u_samplerCube");
 
-        expect(sp.getAllUniforms().u_float.getDatatype()).toEqualEnumeration(UniformDatatype.FLOAT);
-        expect(sp.getAllUniforms().u_vec2.getDatatype()).toEqualEnumeration(UniformDatatype.FLOAT_VECTOR2);
-        expect(sp.getAllUniforms().u_vec3.getDatatype()).toEqualEnumeration(UniformDatatype.FLOAT_VECTOR3);
-        expect(sp.getAllUniforms().u_vec4.getDatatype()).toEqualEnumeration(UniformDatatype.FLOAT_VECTOR4);
-        expect(sp.getAllUniforms().u_int.getDatatype()).toEqualEnumeration(UniformDatatype.INT);
-        expect(sp.getAllUniforms().u_ivec2.getDatatype()).toEqualEnumeration(UniformDatatype.INT_VECTOR2);
-        expect(sp.getAllUniforms().u_ivec3.getDatatype()).toEqualEnumeration(UniformDatatype.INT_VECTOR3);
-        expect(sp.getAllUniforms().u_ivec4.getDatatype()).toEqualEnumeration(UniformDatatype.INT_VECTOR4);
-        expect(sp.getAllUniforms().u_bool.getDatatype()).toEqualEnumeration(UniformDatatype.BOOL);
-        expect(sp.getAllUniforms().u_bvec2.getDatatype()).toEqualEnumeration(UniformDatatype.BOOL_VECTOR2);
-        expect(sp.getAllUniforms().u_bvec3.getDatatype()).toEqualEnumeration(UniformDatatype.BOOL_VECTOR3);
-        expect(sp.getAllUniforms().u_bvec4.getDatatype()).toEqualEnumeration(UniformDatatype.BOOL_VECTOR4);
-        expect(sp.getAllUniforms().u_mat2.getDatatype()).toEqualEnumeration(UniformDatatype.FLOAT_MATRIX2);
-        expect(sp.getAllUniforms().u_mat3.getDatatype()).toEqualEnumeration(UniformDatatype.FLOAT_MATRIX3);
-        expect(sp.getAllUniforms().u_mat4.getDatatype()).toEqualEnumeration(UniformDatatype.FLOAT_MATRIX4);
-        expect(sp.getAllUniforms().u_sampler2D.getDatatype()).toEqualEnumeration(UniformDatatype.SAMPLER_2D);
-        expect(sp.getAllUniforms().u_samplerCube.getDatatype()).toEqualEnumeration(UniformDatatype.SAMPLER_CUBE);
+        expect(sp.getAllUniforms().u_float.getDatatype()).toEqual(UniformDatatype.FLOAT);
+        expect(sp.getAllUniforms().u_vec2.getDatatype()).toEqual(UniformDatatype.FLOAT_VECTOR2);
+        expect(sp.getAllUniforms().u_vec3.getDatatype()).toEqual(UniformDatatype.FLOAT_VECTOR3);
+        expect(sp.getAllUniforms().u_vec4.getDatatype()).toEqual(UniformDatatype.FLOAT_VECTOR4);
+        expect(sp.getAllUniforms().u_int.getDatatype()).toEqual(UniformDatatype.INT);
+        expect(sp.getAllUniforms().u_ivec2.getDatatype()).toEqual(UniformDatatype.INT_VECTOR2);
+        expect(sp.getAllUniforms().u_ivec3.getDatatype()).toEqual(UniformDatatype.INT_VECTOR3);
+        expect(sp.getAllUniforms().u_ivec4.getDatatype()).toEqual(UniformDatatype.INT_VECTOR4);
+        expect(sp.getAllUniforms().u_bool.getDatatype()).toEqual(UniformDatatype.BOOL);
+        expect(sp.getAllUniforms().u_bvec2.getDatatype()).toEqual(UniformDatatype.BOOL_VECTOR2);
+        expect(sp.getAllUniforms().u_bvec3.getDatatype()).toEqual(UniformDatatype.BOOL_VECTOR3);
+        expect(sp.getAllUniforms().u_bvec4.getDatatype()).toEqual(UniformDatatype.BOOL_VECTOR4);
+        expect(sp.getAllUniforms().u_mat2.getDatatype()).toEqual(UniformDatatype.FLOAT_MATRIX2);
+        expect(sp.getAllUniforms().u_mat3.getDatatype()).toEqual(UniformDatatype.FLOAT_MATRIX3);
+        expect(sp.getAllUniforms().u_mat4.getDatatype()).toEqual(UniformDatatype.FLOAT_MATRIX4);
+        expect(sp.getAllUniforms().u_sampler2D.getDatatype()).toEqual(UniformDatatype.SAMPLER_2D);
+        expect(sp.getAllUniforms().u_samplerCube.getDatatype()).toEqual(UniformDatatype.SAMPLER_CUBE);
     });
 
     it("has a struct uniform", function() {
@@ -228,23 +227,23 @@
         expect(sp.getAllUniforms().u_sampler2D.getName()).toEqual("u_sampler2D");
         expect(sp.getAllUniforms().u_samplerCube.getName()).toEqual("u_samplerCube");
 
-        expect(sp.getAllUniforms().u_float.getDatatype()).toEqualEnumeration(UniformDatatype.FLOAT);
-        expect(sp.getAllUniforms().u_vec2.getDatatype()).toEqualEnumeration(UniformDatatype.FLOAT_VECTOR2);
-        expect(sp.getAllUniforms().u_vec3.getDatatype()).toEqualEnumeration(UniformDatatype.FLOAT_VECTOR3);
-        expect(sp.getAllUniforms().u_vec4.getDatatype()).toEqualEnumeration(UniformDatatype.FLOAT_VECTOR4);
-        expect(sp.getAllUniforms().u_int.getDatatype()).toEqualEnumeration(UniformDatatype.INT);
-        expect(sp.getAllUniforms().u_ivec2.getDatatype()).toEqualEnumeration(UniformDatatype.INT_VECTOR2);
-        expect(sp.getAllUniforms().u_ivec3.getDatatype()).toEqualEnumeration(UniformDatatype.INT_VECTOR3);
-        expect(sp.getAllUniforms().u_ivec4.getDatatype()).toEqualEnumeration(UniformDatatype.INT_VECTOR4);
-        expect(sp.getAllUniforms().u_bool.getDatatype()).toEqualEnumeration(UniformDatatype.BOOL);
-        expect(sp.getAllUniforms().u_bvec2.getDatatype()).toEqualEnumeration(UniformDatatype.BOOL_VECTOR2);
-        expect(sp.getAllUniforms().u_bvec3.getDatatype()).toEqualEnumeration(UniformDatatype.BOOL_VECTOR3);
-        expect(sp.getAllUniforms().u_bvec4.getDatatype()).toEqualEnumeration(UniformDatatype.BOOL_VECTOR4);
-        expect(sp.getAllUniforms().u_mat2.getDatatype()).toEqualEnumeration(UniformDatatype.FLOAT_MATRIX2);
-        expect(sp.getAllUniforms().u_mat3.getDatatype()).toEqualEnumeration(UniformDatatype.FLOAT_MATRIX3);
-        expect(sp.getAllUniforms().u_mat4.getDatatype()).toEqualEnumeration(UniformDatatype.FLOAT_MATRIX4);
-        expect(sp.getAllUniforms().u_sampler2D.getDatatype()).toEqualEnumeration(UniformDatatype.SAMPLER_2D);
-        expect(sp.getAllUniforms().u_samplerCube.getDatatype()).toEqualEnumeration(UniformDatatype.SAMPLER_CUBE);
+        expect(sp.getAllUniforms().u_float.getDatatype()).toEqual(UniformDatatype.FLOAT);
+        expect(sp.getAllUniforms().u_vec2.getDatatype()).toEqual(UniformDatatype.FLOAT_VECTOR2);
+        expect(sp.getAllUniforms().u_vec3.getDatatype()).toEqual(UniformDatatype.FLOAT_VECTOR3);
+        expect(sp.getAllUniforms().u_vec4.getDatatype()).toEqual(UniformDatatype.FLOAT_VECTOR4);
+        expect(sp.getAllUniforms().u_int.getDatatype()).toEqual(UniformDatatype.INT);
+        expect(sp.getAllUniforms().u_ivec2.getDatatype()).toEqual(UniformDatatype.INT_VECTOR2);
+        expect(sp.getAllUniforms().u_ivec3.getDatatype()).toEqual(UniformDatatype.INT_VECTOR3);
+        expect(sp.getAllUniforms().u_ivec4.getDatatype()).toEqual(UniformDatatype.INT_VECTOR4);
+        expect(sp.getAllUniforms().u_bool.getDatatype()).toEqual(UniformDatatype.BOOL);
+        expect(sp.getAllUniforms().u_bvec2.getDatatype()).toEqual(UniformDatatype.BOOL_VECTOR2);
+        expect(sp.getAllUniforms().u_bvec3.getDatatype()).toEqual(UniformDatatype.BOOL_VECTOR3);
+        expect(sp.getAllUniforms().u_bvec4.getDatatype()).toEqual(UniformDatatype.BOOL_VECTOR4);
+        expect(sp.getAllUniforms().u_mat2.getDatatype()).toEqual(UniformDatatype.FLOAT_MATRIX2);
+        expect(sp.getAllUniforms().u_mat3.getDatatype()).toEqual(UniformDatatype.FLOAT_MATRIX3);
+        expect(sp.getAllUniforms().u_mat4.getDatatype()).toEqual(UniformDatatype.FLOAT_MATRIX4);
+        expect(sp.getAllUniforms().u_sampler2D.getDatatype()).toEqual(UniformDatatype.SAMPLER_2D);
+        expect(sp.getAllUniforms().u_samplerCube.getDatatype()).toEqual(UniformDatatype.SAMPLER_CUBE);
     });
 
     it("sets uniforms", function() {
@@ -431,261 +430,6 @@
             index : sp.getVertexAttributes().position.index,
             vertexBuffer : context.createVertexBuffer(new Float32Array([0, 0, 0, 1]), BufferUsage.STATIC_DRAW),
             componentsPerAttribute : 4
-=======
-        it("has an automatic uniform", function () {
-            var vs = "uniform vec4 u_vec4; void main() { gl_Position = u_vec4; }";
-            var fs = "void main() { gl_FragColor = vec4((agi_viewport.x == 0) && (agi_viewport.y == 0) && (agi_viewport.z == 1) && (agi_viewport.w == 1)); }";
-            sp = context.createShaderProgram(vs, fs);
-            
-            expect(sp.getAllUniforms().u_vec4.getName()).toEqual("u_vec4");
-            expect(sp.getAllUniforms().agi_viewport.getName()).toEqual("agi_viewport");
-            
-            expect(sp.getManualUniforms().u_vec4.getName()).toEqual("u_vec4");
-            expect(sp.getManualUniforms().agi_viewport).not.toBeDefined();
-        });
-            
-        it("has uniforms", function () {
-            var vs = "uniform float u_float; uniform vec4 u_vec4; uniform mat4 u_mat4; void main() { gl_Position = u_mat4 * u_float * u_vec4; }";
-            var fs = "void main() { gl_FragColor = vec4(1.0); }";
-            sp = context.createShaderProgram(vs, fs);
-            
-            expect(sp.getAllUniforms().u_float.getName()).toEqual("u_float");
-            expect(sp.getAllUniforms().u_vec4.getName()).toEqual("u_vec4");
-            expect(sp.getAllUniforms().u_mat4.getName()).toEqual("u_mat4");
-        });
-    
-        it("has uniforms of every datatype", function () {
-            var d = context;
-            var vs = 
-                "uniform float u_float;" +
-                "uniform vec2 u_vec2;" +
-                "uniform vec3 u_vec3;" +
-                "uniform vec4 u_vec4;" +
-                "uniform int u_int;" +
-                "uniform ivec2 u_ivec2;" +
-                "uniform ivec3 u_ivec3;" +
-                "uniform ivec4 u_ivec4;" +
-                "uniform bool u_bool;" +
-                "uniform bvec2 u_bvec2;" +
-                "uniform bvec3 u_bvec3;" +
-                "uniform bvec4 u_bvec4;" +
-                "uniform mat2 u_mat2;" +
-                "uniform mat3 u_mat3;" +
-                "uniform mat4 u_mat4;" +
-                "void main() { gl_Position = vec4(u_float) * vec4((u_mat2 * u_vec2), 0.0, 0.0) * vec4((u_mat3 * u_vec3), 0.0) * (u_mat4 * u_vec4) * vec4(u_int) * vec4(u_ivec2, 0.0, 0.0) * vec4(u_ivec3, 0.0) * vec4(u_ivec4) * vec4(u_bool) * vec4(u_bvec2, 0.0, 0.0) * vec4(u_bvec3, 0.0) * vec4(u_bvec4); }";
-            var fs =
-                "uniform sampler2D u_sampler2D;" +
-                "uniform samplerCube u_samplerCube;" + 
-                "void main() { gl_FragColor = texture2D(u_sampler2D, vec2(0.0)) + textureCube(u_samplerCube, vec3(1.0)); }";
-            sp = d.createShaderProgram(vs, fs);
-            
-            expect(sp.getAllUniforms().u_float.getName()).toEqual("u_float");
-            expect(sp.getAllUniforms().u_vec2.getName()).toEqual("u_vec2");
-            expect(sp.getAllUniforms().u_vec3.getName()).toEqual("u_vec3");
-            expect(sp.getAllUniforms().u_vec4.getName()).toEqual("u_vec4");
-            expect(sp.getAllUniforms().u_int.getName()).toEqual("u_int");
-            expect(sp.getAllUniforms().u_ivec2.getName()).toEqual("u_ivec2");
-            expect(sp.getAllUniforms().u_ivec3.getName()).toEqual("u_ivec3");
-            expect(sp.getAllUniforms().u_ivec4.getName()).toEqual("u_ivec4");
-            expect(sp.getAllUniforms().u_bool.getName()).toEqual("u_bool");
-            expect(sp.getAllUniforms().u_bvec2.getName()).toEqual("u_bvec2");
-            expect(sp.getAllUniforms().u_bvec3.getName()).toEqual("u_bvec3");
-            expect(sp.getAllUniforms().u_bvec4.getName()).toEqual("u_bvec4");
-            expect(sp.getAllUniforms().u_mat2.getName()).toEqual("u_mat2");
-            expect(sp.getAllUniforms().u_mat3.getName()).toEqual("u_mat3");
-            expect(sp.getAllUniforms().u_mat4.getName()).toEqual("u_mat4");
-            expect(sp.getAllUniforms().u_sampler2D.getName()).toEqual("u_sampler2D");
-            expect(sp.getAllUniforms().u_samplerCube.getName()).toEqual("u_samplerCube");
-                        
-            expect(sp.getAllUniforms().u_float.getDatatype()).toEqual(Cesium.UniformDatatype.FLOAT);
-            expect(sp.getAllUniforms().u_vec2.getDatatype()).toEqual(Cesium.UniformDatatype.FLOAT_VECTOR2);
-            expect(sp.getAllUniforms().u_vec3.getDatatype()).toEqual(Cesium.UniformDatatype.FLOAT_VECTOR3);
-            expect(sp.getAllUniforms().u_vec4.getDatatype()).toEqual(Cesium.UniformDatatype.FLOAT_VECTOR4);
-            expect(sp.getAllUniforms().u_int.getDatatype()).toEqual(Cesium.UniformDatatype.INT);
-            expect(sp.getAllUniforms().u_ivec2.getDatatype()).toEqual(Cesium.UniformDatatype.INT_VECTOR2);
-            expect(sp.getAllUniforms().u_ivec3.getDatatype()).toEqual(Cesium.UniformDatatype.INT_VECTOR3);
-            expect(sp.getAllUniforms().u_ivec4.getDatatype()).toEqual(Cesium.UniformDatatype.INT_VECTOR4);
-            expect(sp.getAllUniforms().u_bool.getDatatype()).toEqual(Cesium.UniformDatatype.BOOL);
-            expect(sp.getAllUniforms().u_bvec2.getDatatype()).toEqual(Cesium.UniformDatatype.BOOL_VECTOR2);
-            expect(sp.getAllUniforms().u_bvec3.getDatatype()).toEqual(Cesium.UniformDatatype.BOOL_VECTOR3);
-            expect(sp.getAllUniforms().u_bvec4.getDatatype()).toEqual(Cesium.UniformDatatype.BOOL_VECTOR4);
-            expect(sp.getAllUniforms().u_mat2.getDatatype()).toEqual(Cesium.UniformDatatype.FLOAT_MATRIX2);
-            expect(sp.getAllUniforms().u_mat3.getDatatype()).toEqual(Cesium.UniformDatatype.FLOAT_MATRIX3);
-            expect(sp.getAllUniforms().u_mat4.getDatatype()).toEqual(Cesium.UniformDatatype.FLOAT_MATRIX4);
-            expect(sp.getAllUniforms().u_sampler2D.getDatatype()).toEqual(Cesium.UniformDatatype.SAMPLER_2D);
-            expect(sp.getAllUniforms().u_samplerCube.getDatatype()).toEqual(Cesium.UniformDatatype.SAMPLER_CUBE);
-        });
-                
-        it("has a struct uniform", function () {
-            var vs = "uniform struct { float f; vec4 v; } u_struct; void main() { gl_Position = u_struct.f * u_struct.v; }";
-            var fs = "void main() { gl_FragColor = vec4(1.0); }";
-            sp = context.createShaderProgram(vs, fs);
-            
-            expect(sp.getAllUniforms()["u_struct.f"].getName()).toEqual("u_struct.f");
-            expect(sp.getAllUniforms()["u_struct.v"].getName()).toEqual("u_struct.v");
-        });
-                    
-        it("has a uniform array", function () {
-            var vs = "uniform vec4 u_vec4[2]; void main() { gl_Position = u_vec4[0] + u_vec4[1]; }";
-            var fs = "void main() { gl_FragColor = vec4(1.0); }";
-            sp = context.createShaderProgram(vs, fs);
-            
-            var uniform = sp.getAllUniforms().u_vec4;
-            
-            expect(uniform.getName()).toEqual("u_vec4");
-            expect(uniform.value.length).toEqual(2);
-        });
-    
-        it("has uniform arrays of every datatype", function () {
-            var d = context;
-            var vs = 
-                "uniform float u_float[2];" +
-                "uniform vec2 u_vec2[2];" +
-                "uniform vec3 u_vec3[2];" +
-                "uniform vec4 u_vec4[2];" +
-                "uniform int u_int[2];" +
-                "uniform ivec2 u_ivec2[2];" +
-                "uniform ivec3 u_ivec3[2];" +
-                "uniform ivec4 u_ivec4[2];" +
-                "uniform bool u_bool[2];" +
-                "uniform bvec2 u_bvec2[2];" +
-                "uniform bvec3 u_bvec3[2];" +
-                "uniform bvec4 u_bvec4[2];" +
-                "uniform mat2 u_mat2[2];" +
-                "uniform mat3 u_mat3[2];" +
-                "uniform mat4 u_mat4[2];" +
-                "void main() { gl_Position = vec4(u_float[0]) * vec4(u_float[1]) * vec4((u_mat2[0] * u_vec2[0]), 0.0, 0.0) * vec4((u_mat2[1] * u_vec2[1]), 0.0, 0.0) * vec4((u_mat3[0] * u_vec3[0]), 0.0) * vec4((u_mat3[1] * u_vec3[1]), 0.0) * (u_mat4[0] * u_vec4[0]) * (u_mat4[1] * u_vec4[1]) * vec4(u_int[0]) * vec4(u_int[1]) * vec4(u_ivec2[0], 0.0, 0.0) * vec4(u_ivec2[1], 0.0, 0.0) * vec4(u_ivec3[0], 0.0) * vec4(u_ivec3[1], 0.0) * vec4(u_ivec4[0]) * vec4(u_ivec4[1]) * vec4(u_bool[0]) * vec4(u_bool[1]) * vec4(u_bvec2[0], 0.0, 0.0) * vec4(u_bvec2[1], 0.0, 0.0) * vec4(u_bvec3[0], 0.0) * vec4(u_bvec3[1], 0.0) * vec4(u_bvec4[0]) * vec4(u_bvec4[1]); }";
-            var fs =
-                "uniform sampler2D u_sampler2D[2];" +
-                "uniform samplerCube u_samplerCube[2];" + 
-                "void main() { gl_FragColor = texture2D(u_sampler2D[0], vec2(0.0)) + texture2D(u_sampler2D[1], vec2(0.0)) + textureCube(u_samplerCube[0], vec3(1.0)) + textureCube(u_samplerCube[1], vec3(1.0)); }";
-            sp = d.createShaderProgram(vs, fs);
-            
-            expect(sp.getAllUniforms().u_float.getName()).toEqual("u_float");
-            expect(sp.getAllUniforms().u_vec2.getName()).toEqual("u_vec2");
-            expect(sp.getAllUniforms().u_vec3.getName()).toEqual("u_vec3");
-            expect(sp.getAllUniforms().u_vec4.getName()).toEqual("u_vec4");
-            expect(sp.getAllUniforms().u_int.getName()).toEqual("u_int");
-            expect(sp.getAllUniforms().u_ivec2.getName()).toEqual("u_ivec2");
-            expect(sp.getAllUniforms().u_ivec3.getName()).toEqual("u_ivec3");
-            expect(sp.getAllUniforms().u_ivec4.getName()).toEqual("u_ivec4");
-            expect(sp.getAllUniforms().u_bool.getName()).toEqual("u_bool");
-            expect(sp.getAllUniforms().u_bvec2.getName()).toEqual("u_bvec2");
-            expect(sp.getAllUniforms().u_bvec3.getName()).toEqual("u_bvec3");
-            expect(sp.getAllUniforms().u_bvec4.getName()).toEqual("u_bvec4");
-            expect(sp.getAllUniforms().u_mat2.getName()).toEqual("u_mat2");
-            expect(sp.getAllUniforms().u_mat3.getName()).toEqual("u_mat3");
-            expect(sp.getAllUniforms().u_mat4.getName()).toEqual("u_mat4");
-            expect(sp.getAllUniforms().u_sampler2D.getName()).toEqual("u_sampler2D");
-            expect(sp.getAllUniforms().u_samplerCube.getName()).toEqual("u_samplerCube");
-                        
-            expect(sp.getAllUniforms().u_float.getDatatype()).toEqual(Cesium.UniformDatatype.FLOAT);
-            expect(sp.getAllUniforms().u_vec2.getDatatype()).toEqual(Cesium.UniformDatatype.FLOAT_VECTOR2);
-            expect(sp.getAllUniforms().u_vec3.getDatatype()).toEqual(Cesium.UniformDatatype.FLOAT_VECTOR3);
-            expect(sp.getAllUniforms().u_vec4.getDatatype()).toEqual(Cesium.UniformDatatype.FLOAT_VECTOR4);
-            expect(sp.getAllUniforms().u_int.getDatatype()).toEqual(Cesium.UniformDatatype.INT);
-            expect(sp.getAllUniforms().u_ivec2.getDatatype()).toEqual(Cesium.UniformDatatype.INT_VECTOR2);
-            expect(sp.getAllUniforms().u_ivec3.getDatatype()).toEqual(Cesium.UniformDatatype.INT_VECTOR3);
-            expect(sp.getAllUniforms().u_ivec4.getDatatype()).toEqual(Cesium.UniformDatatype.INT_VECTOR4);
-            expect(sp.getAllUniforms().u_bool.getDatatype()).toEqual(Cesium.UniformDatatype.BOOL);
-            expect(sp.getAllUniforms().u_bvec2.getDatatype()).toEqual(Cesium.UniformDatatype.BOOL_VECTOR2);
-            expect(sp.getAllUniforms().u_bvec3.getDatatype()).toEqual(Cesium.UniformDatatype.BOOL_VECTOR3);
-            expect(sp.getAllUniforms().u_bvec4.getDatatype()).toEqual(Cesium.UniformDatatype.BOOL_VECTOR4);
-            expect(sp.getAllUniforms().u_mat2.getDatatype()).toEqual(Cesium.UniformDatatype.FLOAT_MATRIX2);
-            expect(sp.getAllUniforms().u_mat3.getDatatype()).toEqual(Cesium.UniformDatatype.FLOAT_MATRIX3);
-            expect(sp.getAllUniforms().u_mat4.getDatatype()).toEqual(Cesium.UniformDatatype.FLOAT_MATRIX4);
-            expect(sp.getAllUniforms().u_sampler2D.getDatatype()).toEqual(Cesium.UniformDatatype.SAMPLER_2D);
-            expect(sp.getAllUniforms().u_samplerCube.getDatatype()).toEqual(Cesium.UniformDatatype.SAMPLER_CUBE);
-        });
-            
-        it("sets uniforms", function () {
-            var d = context;
-            var vs = 
-                "uniform float u_float;" +
-                "uniform vec2 u_vec2;" +
-                "uniform vec3 u_vec3;" +
-                "uniform vec4 u_vec4;" +
-                "uniform int u_int;" +
-                "uniform ivec2 u_ivec2;" +
-                "uniform ivec3 u_ivec3;" +
-                "uniform ivec4 u_ivec4;" +
-                "uniform bool u_bool;" +
-                "uniform bvec2 u_bvec2;" +
-                "uniform bvec3 u_bvec3;" +
-                "uniform bvec4 u_bvec4;" +
-                "uniform mat2 u_mat2;" +
-                "uniform mat3 u_mat3;" +
-                "uniform mat4 u_mat4;" +
-                "void main() { gl_Position = vec4(u_float) * vec4((u_mat2 * u_vec2), 0.0, 0.0) * vec4((u_mat3 * u_vec3), 0.0) * (u_mat4 * u_vec4) * vec4(u_int) * vec4(u_ivec2, 0.0, 0.0) * vec4(u_ivec3, 0.0) * vec4(u_ivec4) * vec4(u_bool) * vec4(u_bvec2, 0.0, 0.0) * vec4(u_bvec3, 0.0) * vec4(u_bvec4); }";
-            var fs = "void main() { gl_FragColor = vec4(1.0); }";
-            sp = d.createShaderProgram(vs, fs);
-            sp.getAllUniforms().u_float.value = 1.0;
-            sp.getAllUniforms().u_vec2.value = new Cesium.Cartesian2(1.0, 2.0);
-            sp.getAllUniforms().u_vec3.value = new Cesium.Cartesian3(1.0, 2.0, 3.0);
-            sp.getAllUniforms().u_vec4.value = new Cesium.Cartesian4(1.0, 2.0, 3.0, 4.0);
-            sp.getAllUniforms().u_int.value = 1;
-            sp.getAllUniforms().u_ivec2.value = new Cesium.Cartesian2(1, 2);
-            sp.getAllUniforms().u_ivec3.value = new Cesium.Cartesian3(1, 2, 3);
-            sp.getAllUniforms().u_ivec4.value = new Cesium.Cartesian4(1, 2, 3, 4);
-            sp.getAllUniforms().u_bool.value = true;
-            sp.getAllUniforms().u_bvec2.value = new Cesium.Cartesian2(true, true);
-            sp.getAllUniforms().u_bvec3.value = new Cesium.Cartesian3(true, true, true);
-            sp.getAllUniforms().u_bvec4.value = new Cesium.Cartesian4(true, true, true, true);
-            sp.getAllUniforms().u_mat2.value = new Cesium.Matrix2(1.0, 2.0, 3.0, 4.0);
-            sp.getAllUniforms().u_mat3.value = new Cesium.Matrix3(1.0, 2.0, 3.0, 4.0, 5.0, 6.0, 7.0, 8.0, 9.0);
-            sp.getAllUniforms().u_mat4.value = new Cesium.Matrix4(1.0, 2.0, 3.0, 4.0, 5.0, 6.0, 7.0, 8.0, 9.0, 8.0, 7.0, 6.0, 5.0, 4.0, 3.0, 2.0);
-                    
-            sp._bind();
-            sp._setUniforms();
-            
-            expect(d._gl.getUniform(sp._getProgram(), sp.getAllUniforms().u_float._getLocation())).toEqual(1.0);
-            expect(d._gl.getUniform(sp._getProgram(), sp.getAllUniforms().u_vec2._getLocation())).toEqualArray(new Float32Array([1.0, 2.0]));
-            expect(d._gl.getUniform(sp._getProgram(), sp.getAllUniforms().u_vec3._getLocation())).toEqualArray(new Float32Array([1.0, 2.0, 3.0]));
-            expect(d._gl.getUniform(sp._getProgram(), sp.getAllUniforms().u_vec4._getLocation())).toEqualArray(new Float32Array([1.0, 2.0, 3.0, 4.0]));
-            expect(d._gl.getUniform(sp._getProgram(), sp.getAllUniforms().u_int._getLocation())).toEqual(1);
-            expect(d._gl.getUniform(sp._getProgram(), sp.getAllUniforms().u_ivec2._getLocation())).toEqualArray(new Int32Array([1, 2]));
-            expect(d._gl.getUniform(sp._getProgram(), sp.getAllUniforms().u_ivec3._getLocation())).toEqualArray(new Int32Array([1, 2, 3]));
-            expect(d._gl.getUniform(sp._getProgram(), sp.getAllUniforms().u_ivec4._getLocation())).toEqualArray(new Int32Array([1, 2, 3, 4]));
-            expect(d._gl.getUniform(sp._getProgram(), sp.getAllUniforms().u_bool._getLocation())).toEqual(true);
-            expect(d._gl.getUniform(sp._getProgram(), sp.getAllUniforms().u_bvec2._getLocation())).toEqual([true, true]);
-            expect(d._gl.getUniform(sp._getProgram(), sp.getAllUniforms().u_bvec3._getLocation())).toEqual([true, true, true]);
-            expect(d._gl.getUniform(sp._getProgram(), sp.getAllUniforms().u_bvec4._getLocation())).toEqual([true, true, true, true]);
-            expect(d._gl.getUniform(sp._getProgram(), sp.getAllUniforms().u_mat2._getLocation())).toEqualArray((new Cesium.Matrix2(1.0, 2.0, 3.0, 4.0)).values);
-            expect(d._gl.getUniform(sp._getProgram(), sp.getAllUniforms().u_mat3._getLocation())).toEqualArray((new Cesium.Matrix3(1.0, 2.0, 3.0, 4.0, 5.0, 6.0, 7.0, 8.0, 9.0)).values);
-            expect(d._gl.getUniform(sp._getProgram(), sp.getAllUniforms().u_mat4._getLocation())).toEqualArray((new Cesium.Matrix4(1.0, 2.0, 3.0, 4.0, 5.0, 6.0, 7.0, 8.0, 9.0, 8.0, 7.0, 6.0, 5.0, 4.0, 3.0, 2.0)).values);
-        });
-    
-        it("sets a struct uniform", function () {
-            var d = context;
-            var vs = "uniform struct { float f; vec4 v; } u_struct; void main() { gl_Position = u_struct.f * u_struct.v; }";
-            var fs = "void main() { gl_FragColor = vec4(1.0); }";
-            sp = d.createShaderProgram(vs, fs);
-            
-            sp.getAllUniforms()["u_struct.f"].value = 1;
-            sp.getAllUniforms()["u_struct.v"].value = new Cesium.Cartesian4(1.0, 2.0, 3.0, 4.0);
-            
-            sp._bind();
-            sp._setUniforms();
-
-            expect(d._gl.getUniform(sp._getProgram(), sp.getAllUniforms()["u_struct.f"]._getLocation())).toEqual(1);
-            expect(d._gl.getUniform(sp._getProgram(), sp.getAllUniforms()["u_struct.v"]._getLocation())).toEqualArray(new Float32Array([1.0, 2.0, 3.0, 4.0]));
-        });
-        
-        it("sets a uniform array", function () {
-            var d = context;
-            var vs = 
-                "uniform float u_float[2];" +
-                "void main() { gl_Position = vec4(u_float[0]) * vec4(u_float[1]); }";
-            var fs = "void main() { gl_FragColor = vec4(1.0); }";
-            sp = d.createShaderProgram(vs, fs);
-            sp.getAllUniforms().u_float.value = new Float32Array([1, 2]);
-            
-            sp._bind();
-            sp._setUniforms();
-            
-            expect(d._gl.getUniform(sp._getProgram(), sp.getAllUniforms().u_float._getLocations()[0])).toEqual(1);
-            expect(d._gl.getUniform(sp._getProgram(), sp.getAllUniforms().u_float._getLocations()[1])).toEqual(2);
->>>>>>> eb7643e1
         });
 
         context.clear();
